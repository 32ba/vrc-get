--- conflicted
+++ resolved
@@ -8,12 +8,9 @@
 
 ## [Unreleased]
 ### Added
-<<<<<<< HEAD
-- Bulk uppgrade, install, and remove packages `#752`
-=======
 - Check for update button on the settings page `#762`
 - Click version name to copy version name `#761`
->>>>>>> bb2fbf97
+- Bulk uppgrade, install, and remove packages `#752`
 
 ### Changed
 - Relax validation for `package.json` for local user packages `#750`
