--- conflicted
+++ resolved
@@ -8,11 +8,8 @@
 
 ## [Unreleased]
 ### Added
-<<<<<<< HEAD
+- Check for update button on the settings page `#762`
 - Click version name to copy version name `#761`
-=======
-- Check for update button on the settings page `#762`
->>>>>>> c8d14e57
 
 ### Changed
 - Relax validation for `package.json` for local user packages `#750`
