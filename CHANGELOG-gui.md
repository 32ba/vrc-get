# Changelog

All notable changes to this project will be documented in this file.

The format is based on [Keep a Changelog].

[Keep a Changelog]: https://keepachangelog.com/en/1.1.0/

## [Unreleased]
### Added
- `/opt/unityhub/unityhub` to the unity hub search path `#812`
  - The path is the default path for official apt distribution
- Issue Report button feature in Settings `#821`
- German translation `#824`
- SDK2 Project is now shown as type "SDK2" `#869`
<<<<<<< HEAD
- Select Unity Path if there are two or more Unity of the same version installed `#863`
  - Currently, ALCOM will ask every time you open Unity. In the feature we will save the selection.
- Unity 2022 patch version migration `#863`
=======
- Legacy Assets are remove even if the specified GUID does not match with the actual GUID `#901`
  - This follows VCC 2.3.0 beta 3 behavior.
>>>>>>> 4cc7d65b

### Changed

### Deprecated

### Removed

### Fixed
- Impossible to control some portion if the window is narrow `#805`
- Reorder Sidebar menu for clearer organization `#820`
- Background is black if dark mode `#811`
  - Plaease wait a while for the dark mode support
- Added dedicated messages for bulk actions in manage packages page `#819`
- Panics are ignored `#846`
  - From this version, panics will be logged to error logs instead of stderr.

### Security

## [0.1.0] - 2024-04-18
## [0.1.0-rc.0] - 2024-04-18
### Changed
- Reduced network load by reducing fetching remote repository [`#800`](https://github.com/vrc-get/vrc-get/pull/800)
  - Remote repositories will not be fetched for 5 minutes after the last fetch.
  - Please click the refresh button on the package page if you want to fetch the remote repository immediately.
- Preserve if fullscreen [`#801`](https://github.com/vrc-get/vrc-get/pull/801)

### Fixed
- Bad behaviors with minimizing the window [`#798`](https://github.com/vrc-get/vrc-get/pull/798)
- Error if backup folder does not exist [`#799`](https://github.com/vrc-get/vrc-get/pull/799)
- Unable to control if error occurs while backup is in progress [`#799`](https://github.com/vrc-get/vrc-get/pull/799)

## [0.1.0-beta.21] - 2024-04-16
### Added
- Simplified Chinese localization [`#765`](https://github.com/vrc-get/vrc-get/pull/765)
  - Thank you [@lonelyicer](https://github.com/lonelyicer)!
- Improved handling for unlocked packages [`#790`](https://github.com/vrc-get/vrc-get/pull/790)
- locale detection [`#771`](https://github.com/vrc-get/vrc-get/pull/771)

### Fixed
- Window size is not preserved when the app is closed with command + Q in macOS [`#769`](https://github.com/vrc-get/vrc-get/pull/769)
- Panic with relative paths [`#770`](https://github.com/vrc-get/vrc-get/pull/770)
- Update last modified on open Unity not working [`#775`](https://github.com/vrc-get/vrc-get/pull/775)
- Multiple instances can be launched [`#791`](https://github.com/vrc-get/vrc-get/pull/791)

## [0.1.0-beta.20] - 2024-04-13
### Added
- Check for update button on the settings page [`#762`](https://github.com/vrc-get/vrc-get/pull/762)
- Click version name to copy version name [`#761`](https://github.com/vrc-get/vrc-get/pull/761)
- Bulk upgrade, install, and remove packages [`#752`](https://github.com/vrc-get/vrc-get/pull/752)

### Changed
- Relax validation for `package.json` for local user packages [`#750`](https://github.com/vrc-get/vrc-get/pull/750)
- Use star instead of check on the favorite row in the project list [`#755`](https://github.com/vrc-get/vrc-get/pull/755)
- Moved the `Upgrade All` button to front [`#757`](https://github.com/vrc-get/vrc-get/pull/757)
- Renamed the application to ALCOM [`#760`](https://github.com/vrc-get/vrc-get/pull/760)

## [0.1.0-beta.19] - 2024-04-07
### Added
- Remove old log files [`#721`](https://github.com/vrc-get/vrc-get/pull/721) [`#729`](https://github.com/vrc-get/vrc-get/pull/729)
- Add repository with headers [`#725`](https://github.com/vrc-get/vrc-get/pull/725)

### Changed
- GUI Style improvement [`#722`](https://github.com/vrc-get/vrc-get/pull/722) [`#721`](https://github.com/vrc-get/vrc-get/pull/721) [`#720`](https://github.com/vrc-get/vrc-get/pull/720) [`#730`](https://github.com/vrc-get/vrc-get/pull/730) [`#731`](https://github.com/vrc-get/vrc-get/pull/731) [`#739`](https://github.com/vrc-get/vrc-get/pull/739)
- Confirm when removing repository [`#725`](https://github.com/vrc-get/vrc-get/pull/725)

### Fixed
- Last Modified row is not localized [`#723`](https://github.com/vrc-get/vrc-get/pull/723)

## [0.1.0-beta.18] - 2024-04-05
### Added
- Backup Project [`#714`](https://github.com/vrc-get/vrc-get/pull/714)
- Favorite project and sort by name [`#717`](https://github.com/vrc-get/vrc-get/pull/717)

### Fixed
- Unity 2022 Migration can fail with Compilation Error [`#712`](https://github.com/vrc-get/vrc-get/pull/712)

## [0.1.0-beta.17] - 2024-04-01
### Changed
- Update last modified on open Unity [`#697`](https://github.com/vrc-get/vrc-get/pull/697)

### Fixed
- Shown language name is not changed [`#694`](https://github.com/vrc-get/vrc-get/pull/694) 
- Installing package while Unity can be failed [`#696`](https://github.com/vrc-get/vrc-get/pull/696)

## [0.1.0-beta.16] - 2024-03-29
### Added
- Japanese Localization [`#674`](https://github.com/vrc-get/vrc-get/pull/674)

### Changed
- Package names on the Apply Changes dialog and a few other texts are now bold [`#676`](https://github.com/vrc-get/vrc-get/pull/676)
- Deleting a project now moves its folder to trash instead of hard deleting [`#676`](https://github.com/vrc-get/vrc-get/pull/676)

### Fixed
- World icon does not appear in the project list [`#625`](https://github.com/vrc-get/vrc-get/pull/625)
- Remove project button on the manage project page is not working [`#676`](https://github.com/vrc-get/vrc-get/pull/676)
- Project name warning is too bright [`#676`](https://github.com/vrc-get/vrc-get/pull/676)
- Unable to touch any button if Apply Changes dialog is long [`#676`](https://github.com/vrc-get/vrc-get/pull/676)
- The package order is not deterministic [`#676`](https://github.com/vrc-get/vrc-get/pull/676)
- Path separator is not correct on Windows [`#676`](https://github.com/vrc-get/vrc-get/pull/676)
- Same project can be added multiple times [`#676`](https://github.com/vrc-get/vrc-get/pull/676)
- Create button on the creating project dialog is not disabled [`#676`](https://github.com/vrc-get/vrc-get/pull/676)
- We can control the web ui while file picker is opened [`#676`](https://github.com/vrc-get/vrc-get/pull/676)
- Unrecoverable error when trying to add a non-project folder [`#676`](https://github.com/vrc-get/vrc-get/pull/676)
- Prerelease packages can be installed if version range has prerelease while the option is off [`#676`](https://github.com/vrc-get/vrc-get/pull/676)
- Handling whitespaces in the path of the project is not correct [`#676`](https://github.com/vrc-get/vrc-get/pull/676)
- We could not add a Unity manually [`#676`](https://github.com/vrc-get/vrc-get/pull/676)
- Legacy packages of installed packages are shown [`#676`](https://github.com/vrc-get/vrc-get/pull/676)
- False positive conflicts with legacy packages [`#676`](https://github.com/vrc-get/vrc-get/pull/676)
- Package order on the Apply Changes dialog is not deterministic [`#676`](https://github.com/vrc-get/vrc-get/pull/676)

## [0.1.0-beta.15] - 2024-03-16

- Not working on Windows [`#615`](https://github.com/vrc-get/vrc-get/pull/615)

## [0.1.0-beta.14] - 2024-03-16

- Create Project from Template [`#594`](https://github.com/vrc-get/vrc-get/pull/594)
    - Please note that vrc-get uses our own templates for project creation.
- Preserve window size [`#607`](https://github.com/vrc-get/vrc-get/pull/607)
- Toggle show prerelease packages [`#610`](https://github.com/vrc-get/vrc-get/pull/610)
- i18n support [`#614`](https://github.com/vrc-get/vrc-get/pull/614)

- vrc-get specific configuration is moved
  to `vrc-get/settings.json` [`#607`](https://github.com/vrc-get/vrc-get/pull/607)
    - This is done because we separated file for vrc-get-gui config file, and we may have more in the future os
      to not dirty the folder, I moved the config file to `vrc-get` folder.

- Bad behaviors with Unity 2018 [`#605`](https://github.com/vrc-get/vrc-get/pull/605)
- Bad behavior when trying installing the installed version [`#608`](https://github.com/vrc-get/vrc-get/pull/608)
- Some embedded / installed vpm package is not recognized by
  vrc-get [`#609`](https://github.com/vrc-get/vrc-get/pull/609)
- Http page can be opened in the browser [`#611`](https://github.com/vrc-get/vrc-get/pull/611)

## [0.1.0-beta.13] - 2024-03-12

- Migrate legacy VRCSDK3 project to VPM VRCSDK [`#580`](https://github.com/vrc-get/vrc-get/pull/580)

- Show "Not Selected" instead of "none" if the corresponding repositories are not
  selected [`#568`](https://github.com/vrc-get/vrc-get/pull/568)
- vrc-get now finds unity hub from registry key [`#590`](https://github.com/vrc-get/vrc-get/pull/590)

- Legacy Projects cannot be added to VCC project list [`#586`](https://github.com/vrc-get/vrc-get/pull/586)
- Removing repository doesn't remove package from list [`#587`](https://github.com/vrc-get/vrc-get/pull/587)

## [0.1.0-beta.12] - 2024-03-09

## [0.1.0-beta.11] - 2024-03-09

## [0.1.0-beta.10] - 2024-03-09

## [0.1.0-beta.9] - 2024-03-09

## [0.1.0-beta.8] - 2024-03-09

- Settings and Repositories page [`#522`](https://github.com/vrc-get/vrc-get/pull/522)
- Auto Update [`#557`](https://github.com/vrc-get/vrc-get/pull/557)

- The color of "Remove from the List" button is now default one. [`#524`](https://github.com/vrc-get/vrc-get/pull/524)

- Unity launched by vrc-get is shown as a part of vrc-get-gui [`#530`](https://github.com/vrc-get/vrc-get/pull/530)
- Fails to load all repositories if fails to load one repository [`#551`](https://github.com/vrc-get/vrc-get/pull/551)

## [0.1.0-beta.7] - 2024-03-04

- Remove Project [`#521`](https://github.com/anatawa12/vrc-get/pull/521)
- Migrate a Copy [`#522`](https://github.com/anatawa12/vrc-get/pull/522)

- Show unity log while migration [`#519`](https://github.com/anatawa12/vrc-get/pull/519)
- MacOS build is now a universal binary [`#520`](https://github.com/anatawa12/vrc-get/pull/520)
- Use local time for timestamp in log file [`#523`](https://github.com/anatawa12/vrc-get/pull/523)

- No user agent for http requests [`#513`](https://github.com/anatawa12/vrc-get/pull/513)

## [0.1.0-beta.6] - 2024-03-03

- Licenses page [`#504`](https://github.com/anatawa12/vrc-get/pull/504)
    - Currently under Settings page.
- Reinstall Packages [`#508`](https://github.com/anatawa12/vrc-get/pull/508)
    - Actually, this button is equivalent to `vrc-get resolve`.
    - To add this button, Upgrade All button is moved into the dropdown menu.

- Improved logging [`#505`](https://github.com/anatawa12/vrc-get/pull/505)
- Improved indication for error [`#512`](https://github.com/anatawa12/vrc-get/pull/512)
- Show a project as not exists if the directory does not exist [`#512`](https://github.com/anatawa12/vrc-get/pull/512)

- We can click upgrade button while installing packages [`#507`](https://github.com/anatawa12/vrc-get/pull/507)
- Packages for Avatars are shown if the project is Worlds project and vice
  versa [`#510`](https://github.com/anatawa12/vrc-get/pull/510)

## [0.1.0-beta.5] - 2024-03-02

- Support for Show Prereleases [`#495`](https://github.com/anatawa12/vrc-get/pull/495)

- The version name is shown on the menu instead of settings page [`#496`](https://github.com/anatawa12/vrc-get/pull/496)

- Fails to load package.json with invalid url in url field [`#492`](https://github.com/anatawa12/vrc-get/pull/492)
    - This makes `d4rkAvatarOptimizer` is recognized as not installed.
- Log file is not saved on windows [`#493`](https://github.com/anatawa12/vrc-get/pull/493)

## [0.1.0-beta.4] - 2024-03-01

- See and save logs of the vrc-get-gui [`#475`](https://github.com/anatawa12/vrc-get/pull/475)
- Link to changelog when install [`#481`](https://github.com/anatawa12/vrc-get/pull/481)
    - This uses [`changelogUrl` of UPM Manifest][changelog-of-upm-manifest]. Please add `changelogUrl` to your vpm
      repository.
- Upgrade all button [`#483`](https://github.com/anatawa12/vrc-get/pull/483)
- Add version information to the settings page [`#484`](https://github.com/anatawa12/vrc-get/pull/484)

[changelog-of-upm-manifest]: https://docs.unity3d.com/2022.3/Documentation/Manual/upm-manifestPkg.html#changelogUrl

- Message protrudes from toasts or dialogs [`#469`](https://github.com/anatawa12/vrc-get/pull/469)
- Window name should be `vrc-get-gui` but was `vrc-get GUI` [`#474`](https://github.com/anatawa12/vrc-get/pull/474)

## [0.1.0-beta.3]

- Initial implementation [`#411`](https://github.com/anatawa12/vrc-get/pull/411)
    - This includes the following features
        - Load Project List from VCC's database
        - Adding Existing Project
        - List VPM Packages installed in the project
        - Add / Remove VPM package to / from the project
        - Open Unity
- Changelog [`#422`](https://github.com/anatawa12/vrc-get/pull/422)
- Apple code signing [`#422`](https://github.com/anatawa12/vrc-get/pull/422)
- Migrate vpm 2019 project to 2022 [`#435`](https://github.com/anatawa12/vrc-get/pull/435)

[Unreleased]: https://github.com/vrc-get/vrc-get/compare/gui-v0.1.0...HEAD
[0.1.0]: https://github.com/vrc-get/vrc-get/compare/gui-v0.1.0-rc.0...gui-v0.1.0
[0.1.0-rc.0]: https://github.com/vrc-get/vrc-get/compare/gui-v0.1.0-beta.21...gui-v0.1.0-rc.0
[0.1.0-beta.21]: https://github.com/vrc-get/vrc-get/compare/gui-v0.1.0-beta.20...gui-v0.1.0-beta.21
[0.1.0-beta.20]: https://github.com/vrc-get/vrc-get/compare/gui-v0.1.0-beta.19...gui-v0.1.0-beta.20
[0.1.0-beta.19]: https://github.com/vrc-get/vrc-get/compare/gui-v0.1.0-beta.18...gui-v0.1.0-beta.19
[0.1.0-beta.18]: https://github.com/vrc-get/vrc-get/compare/gui-v0.1.0-beta.17...gui-v0.1.0-beta.18
[0.1.0-beta.17]: https://github.com/vrc-get/vrc-get/compare/gui-v0.1.0-beta.16...gui-v0.1.0-beta.17
[0.1.0-beta.16]: https://github.com/vrc-get/vrc-get/compare/gui-v0.1.0-beta.15...gui-v0.1.0-beta.16
[0.1.0-beta.15]: https://github.com/vrc-get/vrc-get/compare/gui-v...gui-v0.1.0-beta.15

[0.1.0-beta.14]: https://github.com/vrc-get/vrc-get/compare/gui-v0.1.0-beta.13...gui-v0.1.0-beta.14

[0.1.0-beta.13]: https://github.com/vrc-get/vrc-get/compare/gui-v0.1.0-beta.12...gui-v0.1.0-beta.13

[0.1.0-beta.12]: https://github.com/vrc-get/vrc-get/compare/gui-v0.1.0-beta.11...gui-v0.1.0-beta.12

[0.1.0-beta.11]: https://github.com/vrc-get/vrc-get/compare/gui-v0.1.0-beta.10...gui-v0.1.0-beta.11

[0.1.0-beta.10]: https://github.com/vrc-get/vrc-get/compare/gui-v0.1.0-beta.9...gui-v0.1.0-beta.10

[0.1.0-beta.9]: https://github.com/vrc-get/vrc-get/compare/gui-v0.1.0-beta.8...gui-v0.1.0-beta.9

[0.1.0-beta.8]: https://github.com/vrc-get/vrc-get/compare/gui-v0.1.0-beta.7...gui-v0.1.0-beta.8

[0.1.0-beta.7]: https://github.com/anatawa12/vrc-get/compare/gui-v0.1.0-beta.6...gui-v0.1.0-beta.7

[0.1.0-beta.6]: https://github.com/anatawa12/vrc-get/compare/gui-v0.1.0-beta.5...gui-v0.1.0-beta.6

[0.1.0-beta.5]: https://github.com/anatawa12/vrc-get/compare/gui-v0.1.0-beta.4...gui-v0.1.0-beta.5

[0.1.0-beta.4]: https://github.com/anatawa12/vrc-get/compare/gui-v0.1.0-beta.3...gui-v0.1.0-beta.4

[0.1.0-beta.3]: https://github.com/anatawa12/vrc-get/releases/tag/gui-v0.1.0-beta.3<|MERGE_RESOLUTION|>--- conflicted
+++ resolved
@@ -13,14 +13,11 @@
 - Issue Report button feature in Settings `#821`
 - German translation `#824`
 - SDK2 Project is now shown as type "SDK2" `#869`
-<<<<<<< HEAD
 - Select Unity Path if there are two or more Unity of the same version installed `#863`
   - Currently, ALCOM will ask every time you open Unity. In the feature we will save the selection.
 - Unity 2022 patch version migration `#863`
-=======
 - Legacy Assets are remove even if the specified GUID does not match with the actual GUID `#901`
   - This follows VCC 2.3.0 beta 3 behavior.
->>>>>>> 4cc7d65b
 
 ### Changed
 
