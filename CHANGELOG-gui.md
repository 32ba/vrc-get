--- conflicted
+++ resolved
@@ -8,18 +8,12 @@
 
 ## [Unreleased]
 ### Added
-<<<<<<< HEAD
+- Remove old log files `#721` `#729`
 - Add repository with headers `#725`
-
-### Changed
-- GUI Style improvement `#722` `#721`
-- Confirm when removing repository `#725`
-=======
-- Remove old log files `#721` `#729`
 
 ### Changed
 - GUI Style improvement `#722` `#721` `#720` `#730`
->>>>>>> d451f0f7
+- Confirm when removing repository `#725`
 
 ### Deprecated
 
