--- conflicted
+++ resolved
@@ -16,8 +16,6 @@
       matrix:
         include:
           - run-test: true
-<<<<<<< HEAD
-          # for linux, use cross on ubuntu-latest
           - triple: x86_64-unknown-linux-musl
             on: ubuntu-latest
             setup: |
@@ -32,7 +30,6 @@
               sudo ln -s "/usr/bin/ld.lld" /usr/local/aarch64-linux-musl/bin/ld.lld
               /usr/local/aarch64-linux-musl/bin/ld.lld --version
             rustflags: "-C link-arg=-fuse-ld=lld -C default-linker-libraries=y -C target-feature=+crt-static"
-          # linux with gnu toolchain
           - triple: x86_64-unknown-linux-gnu
             on: ubuntu-latest
             setup: |
@@ -46,28 +43,11 @@
               sudo ln -s "/usr/bin/ld.lld" /usr/aarch64-linux-gnu/bin/ld.lld
               /usr/aarch64-linux-gnu/bin/ld.lld --version
             rustflags: "-C link-arg=-fuse-ld=lld"
-          # for windows, use cross on ubuntu-latest
-          - triple: x86_64-pc-windows-msvc
-            on: windows-latest
-          #- triple: aarch64-pc-windows-msvc
-          #  on: windows-latest
-          #  run-test: false
-          # for macOS, on macOS without cross
-=======
-          - triple: x86_64-unknown-linux-musl
-            on: ubuntu-latest
-          - triple: aarch64-unknown-linux-musl
-            on: ubuntu-latest
-          - triple: x86_64-unknown-linux-gnu
-            on: ubuntu-latest
-          - triple: aarch64-unknown-linux-gnu
-            on: ubuntu-latest
           - triple: x86_64-pc-windows-msvc
             on: windows-latest
           - triple: aarch64-pc-windows-msvc
             on: windows-latest
             run-test: false
->>>>>>> 9631e55a
           - triple: x86_64-apple-darwin
             on: macos-latest
           - triple: aarch64-apple-darwin
@@ -79,21 +59,13 @@
           - x86_64-unknown-linux-gnu
           - aarch64-unknown-linux-gnu
           - x86_64-pc-windows-msvc
-<<<<<<< HEAD
-          #- aarch64-pc-windows-msvc
-=======
           - aarch64-pc-windows-msvc
->>>>>>> 9631e55a
           - x86_64-apple-darwin
           - aarch64-apple-darwin
 
     runs-on: ${{ matrix.on }}
     env:
       RUSTFLAGS: ${{ matrix.rustflags }}
-<<<<<<< HEAD
-      RUSTC_LOG: rustc_codegen_ssa::back::link=info
-=======
->>>>>>> 9631e55a
 
     steps:
       - uses: actions/checkout@v3
@@ -104,20 +76,11 @@
           targets: ${{ matrix.triple }}
       - name: Install cross-compilation tools
         uses: taiki-e/setup-cross-toolchain-action@v1
-<<<<<<< HEAD
-        with:
-          target: ${{ matrix.triple }}
-      - uses: Swatinem/rust-cache@v1
-        with:
-          target-dir: target
-          key: ci-build
-=======
         with:
           target: ${{ matrix.triple }}
       - uses: Swatinem/rust-cache@v2
         with:
           key: ci-build-${{ matrix.triple }}
->>>>>>> 9631e55a
 
       - name: Setup
         run: ${{ matrix.setup }}
@@ -134,9 +97,6 @@
         run: cargo build --tests --target ${{ matrix.triple }}
       - name: Run tests
         if: ${{ matrix.run-test }}
-<<<<<<< HEAD
-        run: cargo test --verbose --target ${{ matrix.triple }}
-=======
         run: cargo test --verbose --target ${{ matrix.triple }}
 
   conclude:
@@ -148,5 +108,4 @@
         env: { NEEDS: "${{ toJSON(needs) }}" }
         run: |
           echo "$NEEDS" | jq -c '. | to_entries[] | [.key, .value.result]'
-          echo "$NEEDS" | jq -e '. | all(.result == "success")' > /dev/null
->>>>>>> 9631e55a
+          echo "$NEEDS" | jq -e '. | all(.result == "success")' > /dev/null