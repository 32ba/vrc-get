--- conflicted
+++ resolved
@@ -190,18 +190,13 @@
     Search(Search),
     #[command(subcommand)]
     Repo(Repo),
-<<<<<<< HEAD
-    Completion(Completion),
-}
-
-multi_command!(Command is Install, Remove, Outdated, Upgrade, Search, Repo, Completion);
-=======
     #[command(subcommand)]
     Info(info::Info),
-}
-
-multi_command!(Command is Install, Remove, Update, Outdated, Upgrade, Search, Repo, Info);
->>>>>>> 31a777dd
+
+    Completion(Completion),
+}
+
+multi_command!(Command is Install, Remove, Update, Outdated, Upgrade, Search, Repo, Info, Completion);
 
 /// Adds package to unity project
 ///
