"use client"

import {
	Button,
	ButtonGroup,
	Card,
	Checkbox,
	Dialog,
	DialogBody,
	DialogFooter,
	DialogHeader,
	IconButton,
	List,
	ListItem,
	Menu,
	MenuHandler,
	MenuItem,
	MenuList,
	Spinner,
	Tooltip,
	Typography
} from "@material-tailwind/react";
import React, {Fragment, Suspense, useMemo, useState} from "react";
import {ArrowLeftIcon, ArrowPathIcon, ChevronDownIcon, EllipsisHorizontalIcon,} from "@heroicons/react/24/solid";
import {ArrowUpCircleIcon, MinusCircleIcon, PlusCircleIcon,} from "@heroicons/react/24/outline";
import {HNavBar, VStack} from "@/components/layout";
import {useRouter, useSearchParams} from "next/navigation";
import {SearchBox} from "@/components/SearchBox";
import {useQueries} from "@tanstack/react-query";
import {
	environmentCopyProjectForMigration,
	environmentHideRepository,
	environmentPackages,
	environmentRepositoriesInfo,
	environmentSetHideLocalUserPackages,
	environmentShowRepository,
	projectApplyPendingChanges,
	projectBeforeMigrateProjectTo2022,
	projectDetails,
	projectFinalizeMigrationWithUnity2022,
	projectInstallPackage,
	projectMigrateProjectTo2022,
	projectRemovePackage,
	projectResolve,
	projectUpgradeMultiplePackage,
	TauriBasePackageInfo,
	TauriPackage,
	TauriPendingProjectChanges,
	TauriProjectDetails,
	TauriUserRepository,
	TauriVersion,
	utilOpen
} from "@/lib/bindings";
import {compareUnityVersion, compareVersion, toVersionString} from "@/lib/version";
import {VGOption, VGSelect} from "@/components/select";
import {unsupported} from "@/lib/unsupported";
import {openUnity} from "@/lib/open-unity";
import {nop} from "@/lib/nop";
import {shellOpen} from "@/lib/shellOpen";
import {receiveLinesAndWaitForFinish} from "@/lib/migration-with-2022";
import {Trans, useTranslation} from "react-i18next";
import {toastError, toastSuccess, toastThrownError} from "@/lib/toast";
import {useRemoveProjectModal} from "@/lib/remove-project";

export default function Page(props: {}) {
	return <Suspense><PageBody {...props}/></Suspense>
}

type RequestedOperation = {
	type: "install";
	pkg: TauriPackage;
} | {
	type: "upgradeAll";
} | {
	type: "remove";
	pkgId: string;
}

type InstallStatus = {
	status: "normal";
} | {
	status: "creatingChanges";
} | {
	status: "promptingChanges";
	changes: TauriPendingProjectChanges;
	requested: RequestedOperation;
} | {
	status: "applyingChanges";
} | {
	status: "unity2022migration:confirm";
} | {
	status: "unity2022migration:confirmUnityVersionMismatch";
	recommendedUnityVersion: string;
	foundUnityVersion: string;
	inPlace: boolean;
} | {
	status: "unity2022migration:copyingProject";
} | {
	status: "unity2022migration:updating";
} | {
	status: "unity2022migration:finalizing";
	lines: [number, string][];
}

function PageBody() {
	const {t} = useTranslation();
	const searchParams = useSearchParams();
	const router = useRouter();

	const projectRemoveModal = useRemoveProjectModal({onRemoved: () => router.back()});

	const projectPath = searchParams.get("projectPath") ?? "";
	const projectName = nameFromPath(projectPath);

	function nameFromPath(path: string): string {
		let indexOfSlash = path.lastIndexOf("/");
		let indexOfBackSlash = path.lastIndexOf("\\");
		let indexOfSeparator = Math.max(indexOfSlash, indexOfBackSlash);
		if (indexOfSeparator == -1) return path;
		return path.substring(indexOfSeparator + 1);
	}

	const [repositoriesInfo, packagesResult, detailsResult] = useQueries({
		queries: [
			{
				queryKey: ["environmentRepositoriesInfo"],
				queryFn: environmentRepositoriesInfo,
			},
			{
				queryKey: ["environmentPackages"],
				queryFn: environmentPackages,
			},
			{
				queryKey: ["projectDetails", projectPath],
				queryFn: () => projectDetails(projectPath),
			},
		]
	});

	const [installStatus, setInstallStatus] = useState<InstallStatus>({status: "normal"});
	const [search, setSearch] = useState("");

	const packageRowsData = useMemo(() => {
		const packages = packagesResult.status == 'success' ? packagesResult.data : [];
		const details = detailsResult.status == 'success' ? detailsResult.data : null;
		const hiddenRepositories = repositoriesInfo.status == 'success' ? repositoriesInfo.data.hidden_user_repositories : [];
		const hideUserPackages = repositoriesInfo.status == 'success' ? repositoriesInfo.data.hide_local_user_packages : false;
		const definedRepositories = repositoriesInfo.status == 'success' ? repositoriesInfo.data.user_repositories : [];
		const showPrereleasePackages = repositoriesInfo.status == 'success' ? repositoriesInfo.data.show_prerelease_packages : false;
		return combinePackagesAndProjectDetails(packages, details, hiddenRepositories, hideUserPackages, definedRepositories, showPrereleasePackages);
	}, [repositoriesInfo, packagesResult, detailsResult]);

	const packageRows = useMemo(() => {
		if (search === "") return packageRowsData;
		const searchLower = search.toLowerCase();
		return packageRowsData.filter(row =>
			row.displayName.toLowerCase().includes(searchLower)
			|| row.id.toLowerCase().includes(searchLower)
			|| row.aliases.some(alias => alias.toLowerCase().includes(searchLower)))
	}, [packageRowsData, search]);

	const hiddenUserRepositories = useMemo(() => new Set(repositoriesInfo.status == 'success' ? repositoriesInfo.data.hidden_user_repositories : []), [repositoriesInfo]);

	const TABLE_HEAD = [
		"package",
		"installed",
		"latest",
		"source",
		"", // actions
	];

	// TODO: get installed unity versions and show them
	const unityVersions: string[] = []

	const onRefresh = () => {
		packagesResult.refetch();
		detailsResult.refetch();
		repositoriesInfo.refetch();
	};

	const onRemoveProject = () => {
		projectRemoveModal.startRemove({
			path: projectPath,
			name: projectName,
			is_exists: true,
		})
	}

	const onInstallRequested = async (pkg: TauriPackage) => {
		try {
			setInstallStatus({status: "creatingChanges"});
			console.log("install", pkg.name, pkg.version);
			const changes = await projectInstallPackage(projectPath, pkg.env_version, pkg.index);
			setInstallStatus({status: "promptingChanges", changes, requested: {type: "install", pkg}});
		} catch (e) {
			console.error(e);
			setInstallStatus({status: "normal"});
			toastThrownError(e);
		}
	}

	const onUpgradeAllRequest = async () => {
		try {
			setInstallStatus({status: "creatingChanges"});
			let packages: number[] = [];
			let envVersion: number | undefined = undefined;
			for (let packageRow of packageRows) {
				if (packageRow.latest.status === "upgradable") {
					if (envVersion == null) envVersion = packageRow.latest.pkg.env_version;
					else if (envVersion != packageRow.latest.pkg.env_version) throw new Error("Inconsistent env_version");
					packages.push(packageRow.latest.pkg.index);
				}
			}
			if (envVersion == null) {
				toastError(t("no upgradable packages"));
				return;
			}
			const changes = await projectUpgradeMultiplePackage(projectPath, envVersion, packages);
			setInstallStatus({status: "promptingChanges", changes, requested: {type: "upgradeAll"}});
		} catch (e) {
			console.error(e);
			setInstallStatus({status: "normal"});
			toastThrownError(e);
		}
	}

	const onResolveRequest = async () => {
		try {
			setInstallStatus({status: "creatingChanges"});
			const changes = await projectResolve(projectPath);
			setInstallStatus({status: "promptingChanges", changes, requested: {type: "upgradeAll"}});
		} catch (e) {
			console.error(e);
			setInstallStatus({status: "normal"});
			toastThrownError(e);
		}
	};

	const onRemoveRequested = async (pkgId: string) => {
		try {
			setInstallStatus({status: "creatingChanges"});
			console.log("remove", pkgId);
			const changes = await projectRemovePackage(projectPath, pkgId);
			setInstallStatus({status: "promptingChanges", changes, requested: {type: "remove", pkgId}});
		} catch (e) {
			console.error(e);
			setInstallStatus({status: "normal"});
			toastThrownError(e);
		}
	}

	const applyChanges = async (
		{
			changes,
			requested,
		}: {
			changes: TauriPendingProjectChanges,
			requested: RequestedOperation,
		}) => {
		try {
			setInstallStatus({status: "applyingChanges"});
			await projectApplyPendingChanges(projectPath, changes.changes_version);
			setInstallStatus({status: "normal"});
			detailsResult.refetch();

			switch (requested.type) {
				case "install":
					toastSuccess(t("installed {{name}} version {{version}}",
						{name: requested.pkg.display_name ?? requested.pkg.name, version: toVersionString(requested.pkg.version)}));
					break;
				case "remove":
					toastSuccess(t("removed {{name}}", {name: requested.pkgId}));
					break;
				case "upgradeAll":
					toastSuccess(t("upgraded all packages"));
					break;
				default:
					let _: never = requested;
			}
		} catch (e) {
			console.error(e);
			setInstallStatus({status: "normal"});
			toastThrownError(e);
		}
	}

	const requestMigrateProjectTo2022 = async () => {
		setInstallStatus({status: "unity2022migration:confirm"});
	}

	const cancelMigrateProjectTo2022 = async () => {
		setInstallStatus({status: "normal"});
	}

	const doMigrateProjectTo2022 = async (allowMismatch: boolean, inPlace: boolean) => {
		try {
			const preMigrationResult = await projectBeforeMigrateProjectTo2022(allowMismatch);
			switch (preMigrationResult.type) {
				case "NoUnity2022Found":
					toastError(t("failed to migrate project: unity 2022 not found"));
					setInstallStatus({status: "normal"});
					return;
				case "ConfirmNotExactlyRecommendedUnity2022":
					setInstallStatus({
						status: "unity2022migration:confirmUnityVersionMismatch",
						recommendedUnityVersion: preMigrationResult.recommended,
						foundUnityVersion: preMigrationResult.found,
						inPlace,
					});
					return; // do rest after confirm
				case "ReadyToMigrate":
					break;
				default:
					const _: never = preMigrationResult;
			}
			let migrateProjectPath;
			if (inPlace) {
				migrateProjectPath = projectPath;
			} else {
				// copy
				setInstallStatus({status: "unity2022migration:copyingProject"});
				migrateProjectPath = await environmentCopyProjectForMigration(projectPath);
			}
			setInstallStatus({status: "unity2022migration:updating"});
			await projectMigrateProjectTo2022(migrateProjectPath);
			setInstallStatus({status: "unity2022migration:finalizing", lines: []});
			const finalizeResult = await projectFinalizeMigrationWithUnity2022(migrateProjectPath);
			switch (finalizeResult.type) {
				case "NoUnity2022Found":
					toastError(t("failed to finalize the migration: unity 2022 not found"));
					break;
				case "MigrationStarted":
					let lineNumber = 0;
					await receiveLinesAndWaitForFinish(finalizeResult.event_name, lineString => {
						setInstallStatus(prev => {
							if (prev.status != "unity2022migration:finalizing") return prev;
							lineNumber++;
							let line: [number, string] = [lineNumber, lineString];
							if (prev.lines.length > 200) {
								return {...prev, lines: [...prev.lines.slice(1), line]};
							} else {
								return {...prev, lines: [...prev.lines, line]};
							}
						})
					});
					toastSuccess(t("the project is migrated to unity 2022"));
					break;
				default:
					const _: never = finalizeResult;
			}
			if (inPlace) {
				setInstallStatus({status: "normal"});
				detailsResult.refetch();
			} else {
				setInstallStatus({status: "normal"});
				router.replace(`/projects/manage?${new URLSearchParams({projectPath: migrateProjectPath})}`);
			}
		} catch (e) {
			console.error(e);
			toastThrownError(e);
			setInstallStatus({status: "normal"});
		}
	};

	const installingPackage = installStatus.status != "normal";
	const isLoading = packagesResult.isFetching || detailsResult.isFetching || repositoriesInfo.isFetching || installingPackage;

	function checkIfMigrationTo2022Recommended(data: TauriProjectDetails) {
		if (data.unity == null) return false;
		// migrate if the project is using 2019 and has vrcsdk
		if (data.unity[0] != 2019) return false;
		return data.installed_packages.some(([id, _]) => VRCSDK_PACKAGES.includes(id));
	}

	const isMigrationTo2022Recommended = detailsResult.status == 'success' && checkIfMigrationTo2022Recommended(detailsResult.data);

	let dialogForState: React.ReactNode = null;

	switch (installStatus.status) {
		case "promptingChanges":
			dialogForState = <ProjectChangesDialog
				packages={packageRowsData}
				changes={installStatus.changes}
				cancel={() => setInstallStatus({status: "normal"})}
				apply={() => applyChanges(installStatus)}
			/>;
			break;
		case "unity2022migration:confirm":
			dialogForState = <Unity2022MigrationConfirmMigrationDialog
				cancel={cancelMigrateProjectTo2022}
				doMigrate={(inPlace) => doMigrateProjectTo2022(false, inPlace)}
			/>;
			break;
		case "unity2022migration:confirmUnityVersionMismatch":
			dialogForState = <Unity2022MigrationUnityVersionMismatchDialog
				recommendedUnityVersion={installStatus.recommendedUnityVersion}
				foundUnityVersion={installStatus.foundUnityVersion}
				cancel={cancelMigrateProjectTo2022}
				doMigrate={() => doMigrateProjectTo2022(true, installStatus.inPlace)}
			/>;
			break;
		case "unity2022migration:copyingProject":
			dialogForState = <Unity2022MigrationCopyingDialog/>;
			break
		case "unity2022migration:updating":
			dialogForState = <Unity2022MigrationMigratingDialog/>;
			break;
		case "unity2022migration:finalizing":
			dialogForState = <Unity2022MigrationCallingUnityForMigrationDialog lines={installStatus.lines}/>;
			break;
	}

	return (
		<VStack className={"m-4"}>
			<ProjectViewHeader className={"flex-shrink-0"} projectName={projectName} projectPath={projectPath}
												 onRemove={onRemoveProject}/>
			<Card className={"flex-shrink-0 p-2 flex flex-row"}>
				<Typography className="cursor-pointer py-1.5 font-bold flex-grow-0 flex-shrink overflow-hidden">
					<Trans
						t={t}
						i18nKey={"located at: <code>{{path}}</code>"}
						components={{code: <code className={"bg-gray-200 p-0.5 whitespace-pre"}/>}}
						values={{path: projectPath}}/>
				</Typography>
				<div className={"flex-grow flex-shrink-0 w-2"}></div>
				<Typography className="cursor-pointer py-1.5 font-bold flex-grow-0 flex-shrink-0">
					{t("unity version: ")}
				</Typography>
				<div className={"flex-grow-0 flex-shrink-0"}>
					<VGSelect value={detailsResult.status == 'success' ? detailsResult.data.unity_str :
						<span className={"text-blue-gray-300"}>Loading...</span>}
										className="border-blue-gray-200">
						{unityVersions.map(v => <VGOption key={v} value={v}>{v}</VGOption>)}
					</VGSelect>
				</div>
			</Card>
			{isMigrationTo2022Recommended &&
				<SuggestMigrateTo2022Card disabled={isLoading} onMigrateRequested={requestMigrateProjectTo2022}/>}
			<main className="flex-shrink overflow-hidden flex">
				<Card className="w-full p-2 gap-2 flex-grow flex-shrink flex">
					<div className={"flex flex-shrink-0 flex-grow-0 flex-row gap-2"}>
						<Typography className="cursor-pointer py-1.5 font-bold flex-grow-0 flex-shrink-0">
							{t("manage packages")}
						</Typography>

						<Tooltip content="Reflesh Packages">
							<IconButton variant={"text"} onClick={onRefresh} className={"flex-shrink-0"} disabled={isLoading}>
								{isLoading ? <Spinner className="w-5 h-5"/> : <ArrowPathIcon className={"w-5 h-5"}/>}
							</IconButton>
						</Tooltip>

						<SearchBox className={"w-max flex-grow"} value={search} onChange={e => setSearch(e.target.value)}/>

						<Menu>
							<MenuHandler>
								<IconButton variant={"text"}>
									<EllipsisHorizontalIcon className={"size-5"}/>
								</IconButton>
							</MenuHandler>
							<MenuList>
								{packageRows.some(row => row.latest.status === "upgradable") &&
									<MenuItem className={"p-3 text-green-700 focus:text-green-700"}
														onClick={onUpgradeAllRequest}
														disabled={isLoading}>
										{t("upgrade all")}</MenuItem>}
								<MenuItem className={"p-3"}
													onClick={onResolveRequest}
													disabled={isLoading}>
									{t("reinstall all")}</MenuItem>
							</MenuList>
						</Menu>

						<Menu dismiss={{itemPress: false}}>
							<MenuHandler>
								<Button className={"flex-shrink-0 p-3"}>{t("select repositories")}</Button>
							</MenuHandler>
							<MenuList className={"max-h-96 w-64"}>
								<RepositoryMenuItem
									hiddenUserRepositories={hiddenUserRepositories}
									repositoryName={t("official")}
									repositoryId={"com.vrchat.repos.official"}
									refetch={() => repositoriesInfo.refetch()}
								/>
								<RepositoryMenuItem
									hiddenUserRepositories={hiddenUserRepositories}
									repositoryName={t("curated")}
									repositoryId={"com.vrchat.repos.curated"}
									refetch={() => repositoriesInfo.refetch()}
								/>
								<UserLocalRepositoryMenuItem
									hideUserLocalPackages={repositoriesInfo.status == 'success' ? repositoriesInfo.data.hide_local_user_packages : false}
									refetch={() => repositoriesInfo.refetch()}
								/>
								<hr className="my-3"/>
								{
									repositoriesInfo.status == 'success' ? repositoriesInfo.data.user_repositories.map(repository => (
										<RepositoryMenuItem
											hiddenUserRepositories={hiddenUserRepositories}
											repositoryName={repository.display_name}
											repositoryId={repository.id}
											refetch={() => repositoriesInfo.refetch()}
											key={repository.id}
										/>
									)) : null
								}
							</MenuList>
						</Menu>
					</div>
					<Card className="w-full overflow-x-auto overflow-y-scroll">
						<table className="relative table-auto text-left">
							<thead>
							<tr>
								{TABLE_HEAD.map((head, index) => (
									<th key={index}
											className={`sticky top-0 z-10 border-b border-blue-gray-100 bg-blue-gray-50 p-2.5`}>
										<Typography variant="small" className="font-normal leading-none">{t(head)}</Typography>
									</th>
								))}
							</tr>
							</thead>
							<tbody>
							{packageRows.map((row) => (
								<PackageRow pkg={row} key={row.id}
														locked={isLoading}
														onInstallRequested={onInstallRequested}
														onRemoveRequested={onRemoveRequested}/>
							))}
							</tbody>
						</table>
					</Card>
				</Card>
				{dialogForState}
				{projectRemoveModal.dialog}
			</main>
		</VStack>
	);
}

function SuggestMigrateTo2022Card(
	{
		disabled,
		onMigrateRequested,
	}: {
		disabled?: boolean;
		onMigrateRequested: () => void;
	}
) {
	const {t} = useTranslation();

	return (
		<Card className={"flex-shrink-0 p-2 flex flex-row"}>
			<Typography
				className="cursor-pointer py-1.5 font-bold flex-grow-0 flex-shrink overflow-hidden whitespace-normal text-sm">
				{t("unity 2019 to 2022 migration suggestion")}
			</Typography>
			<div className={"flex-grow flex-shrink-0 w-2"}></div>
			<Button variant={"text"} color={"red"} onClick={onMigrateRequested} disabled={disabled}>
				{t("migrate project")}
			</Button>
		</Card>
	)
}

function Unity2022MigrationConfirmMigrationDialog(
	{
		cancel,
		doMigrate,
	}: {
		cancel: () => void,
		doMigrate: (inPlace: boolean) => void,
	}) {
	const {t} = useTranslation();

	return (
		<Dialog open handler={nop} className={"whitespace-normal"}>
			<DialogHeader>{t("unity migration")}</DialogHeader>
			<DialogBody>
				<Typography className={"text-red-700"}>
					{t("project migration is experimental in vrc-get.")}
				</Typography>
				<Typography className={"text-red-700"}>
					{t("please make backup of your project before migration.")}
				</Typography>
			</DialogBody>
			<DialogFooter>
				<Button onClick={cancel} className="mr-1">{t("cancel")}</Button>
				<Button onClick={() => doMigrate(false)} color={"red"} className="mr-1">{t("migrate a copy")}</Button>
				<Button onClick={() => doMigrate(true)} color={"red"}>{t("migrate in-place")}</Button>
			</DialogFooter>
		</Dialog>
	);
}

function Unity2022MigrationUnityVersionMismatchDialog(
	{
		recommendedUnityVersion,
		foundUnityVersion,
		cancel,
		doMigrate,
	}: {
		recommendedUnityVersion: string,
		foundUnityVersion: string,
		cancel: () => void,
		doMigrate: () => void,
	}) {
	const {t} = useTranslation();

	return (
		<Dialog open handler={nop} className={"whitespace-normal"}>
			<DialogHeader>{t("unity migration")}</DialogHeader>
			<DialogBody>
				<Typography>
					{t("we could not find unity exact recommended version of unity 2022")}
				</Typography>
				<Typography>
					{t("recommended: {{version}}", {version: recommendedUnityVersion})}
				</Typography>
				<Typography>
					{t("found: {{version}}", {version: foundUnityVersion})}
				</Typography>
				<Typography>
					{t("this may cause problems with VRChat SDK")}
				</Typography>
				<Typography>
					{t("do you want to continue?")}
				</Typography>
			</DialogBody>
			<DialogFooter>
				<Button onClick={cancel} className="mr-1">{t("cancel")}</Button>
				<Button onClick={doMigrate} color={"red"}>{t("continue")}</Button>
			</DialogFooter>
		</Dialog>
	);
}

function Unity2022MigrationCopyingDialog() {
	const {t} = useTranslation();

	return (
		<Dialog open handler={nop} className={"whitespace-normal"}>
			<DialogHeader>{t("unity migration")}</DialogHeader>
			<DialogBody>
				<Typography>
					{t("copying project for migration...")}
				</Typography>
				<Typography>
					{t("please do not close the window")}
				</Typography>
			</DialogBody>
		</Dialog>
	);
}

function Unity2022MigrationMigratingDialog() {
	const {t} = useTranslation();

	return (
		<Dialog open handler={nop} className={"whitespace-normal"}>
			<DialogHeader>{t("unity migration")}</DialogHeader>
			<DialogBody>
				<Typography>
					{t("migrating project...")}
				</Typography>
				<Typography>
					{t("please do not close the window")}
				</Typography>
			</DialogBody>
		</Dialog>
	);
}

function Unity2022MigrationCallingUnityForMigrationDialog(
	{
		lines
	}: {
		lines: [number, string][]
	}
) {
	const {t} = useTranslation();
	const ref = React.useRef<HTMLDivElement>(null);

	React.useEffect(() => {
		ref.current?.scrollIntoView({behavior: "auto"});
	}, [lines]);

	return (
		<Dialog open handler={nop} className={"whitespace-normal"}>
			<DialogHeader>{t("unity migration")}</DialogHeader>
			<DialogBody>
				<Typography>
					{t("launching unity 2022 in background for finalizing the migration...")}
				</Typography>
				<Typography>
					{t("please do not close the window")}
				</Typography>
				<pre className={"overflow-y-auto h-[50vh] bg-gray-900 text-white text-sm"}>
					{lines.map(([lineNumber, line]) => <Fragment key={lineNumber}>{line}{"\n"}</Fragment>)}
					<div ref={ref}/>
				</pre>
			</DialogBody>
		</Dialog>
	);
}

function ProjectChangesDialog(
	{
		changes,
		packages,
		cancel,
		apply,
	}: {
		changes: TauriPendingProjectChanges,
		packages: PackageRowInfo[],
		cancel: () => void,
		apply: () => void,
	}) {
	const {t} = useTranslation();
	const versionConflicts = changes.conflicts.filter(([_, c]) => c.packages.length > 0);
	const unityConflicts = changes.conflicts.filter(([_, c]) => c.unity_conflict);

	const getPackageDisplayName = useMemo(() => {
		const packagesById = new Map(packages.map(p => [p.id, p]));
		return (pkgId: string) => packagesById.get(pkgId)?.displayName ?? pkgId;
	}, [packages]);

	return (
		<Dialog open handler={nop} className={"whitespace-normal"}>
<<<<<<< HEAD
			<DialogHeader>Apply Changes</DialogHeader>
			<DialogBody className={"overflow-y-auto max-h-[50vh]"}>
=======
			<DialogHeader>{t("apply changes")}</DialogHeader>
			<DialogBody>
>>>>>>> f0678728
				<Typography className={"text-gray-900"}>
					{t("you're applying the following changes to the project")}
				</Typography>
				<List>
					{changes.package_changes.map(([pkgId, pkgChange]) => {
						if ('InstallNew' in pkgChange) {
							let changelogUrlTmp = pkgChange.InstallNew.changelog_url;
							if (changelogUrlTmp != null && !changelogUrlTmp.startsWith("http") && !changelogUrlTmp.startsWith("https"))
								changelogUrlTmp = null;
							const changelogUrl = changelogUrlTmp;
							return <ListItem key={pkgId}>
								<Trans
									t={t}
									i18nKey={"install {{name}} version {{version}}"}
									values={{
										name: pkgChange.InstallNew.display_name ?? pkgChange.InstallNew.name,
										version: toVersionString(pkgChange.InstallNew.version)
									}}
								/>
								{changelogUrl != null &&
									<Button className={"ml-1 px-2"} size={"sm"}
													onClick={() => shellOpen(changelogUrl)}>{t("see changelog")}</Button>}
							</ListItem>
						} else {
							switch (pkgChange.Remove) {
								case "Requested":
									return <ListItem key={pkgId}><Trans
										t={t}
										i18nKey={"remove {{name}} since you requested"}
										values={{name: getPackageDisplayName(pkgId)}}/>
									</ListItem>
								case "Legacy":
									return <ListItem key={pkgId}><Trans
										t={t}
										i18nKey={"remove {{name}} since it's a legacy package"}
										values={{name: getPackageDisplayName(pkgId)}}/>
									</ListItem>
								case "Unused":
									return <ListItem key={pkgId}><Trans
										t={t}
										i18nKey={"remove {{name}} since it's not used"}
										values={{name: getPackageDisplayName(pkgId)}}/>
									</ListItem>
							}
						}
					})}
				</List>
				{
					versionConflicts.length > 0 ? (
						<>
							<Typography className={"text-red-700"}>
								{t("there are version conflicts", {count: versionConflicts.length})}
							</Typography>
							<List>
								{versionConflicts.map(([pkgId, conflict]) => {
									return (
										<ListItem key={pkgId}>
											<Trans
												t={t}
												i18nKey={"{{pkg}} conflicts with {{other}}"}
												values={{
													pkg: getPackageDisplayName(pkgId),
													other: conflict.packages.map(p => getPackageDisplayName(p)).join(", ")
												}}
											/>
										</ListItem>
									);
								})}
							</List>
						</>
					) : null
				}
				{
					unityConflicts.length > 0 ? (
						<>
							<Typography className={"text-red-700"}>
								{t("there are unity version conflicts", {count: unityConflicts.length})}
							</Typography>
							<List>
								{unityConflicts.map(([pkgId, _]) => (
									<ListItem key={pkgId}>
										<Trans
											t={t}
											i18nKey={"{{pkg}} does not support your unity version"}
											values={{pkg: getPackageDisplayName(pkgId)}}
										/>
									</ListItem>
								))}
							</List>
						</>
					) : null
				}
				{
					changes.remove_legacy_files.length > 0 || changes.remove_legacy_folders.length > 0 ? (
						<>
							<Typography className={"text-red-700"}>
								{t("the following legacy files and folders will be removed")}
							</Typography>
							<List>
								{changes.remove_legacy_files.map(f => (
									<ListItem key={f}>
										{f}
									</ListItem>
								))}
								{changes.remove_legacy_folders.map(f => (
									<ListItem key={f}>
										{f}
									</ListItem>
								))}
							</List>
						</>
					) : null
				}
			</DialogBody>
			<DialogFooter>
				<Button onClick={cancel} className="mr-1">{t("cancel")}</Button>
				<Button onClick={apply} color={"red"}>{t("apply")}</Button>
			</DialogFooter>
		</Dialog>
	);
}

function RepositoryMenuItem(
	{
		hiddenUserRepositories,
		repositoryName,
		repositoryId,
		refetch,
	}: {
		hiddenUserRepositories: Set<string>,
		repositoryName: string,
		repositoryId: string,
		refetch: () => void,
	}
) {
	const selected = !hiddenUserRepositories.has(repositoryId);
	const onChange = () => {
		if (selected) {
			environmentHideRepository(repositoryId).then(refetch);
		} else {
			environmentShowRepository(repositoryId).then(refetch);
		}
	};

	return (
		<MenuItem className="p-0">
			<label className={"flex cursor-pointer items-center gap-2 p-2 whitespace-normal"}>
				<Checkbox ripple={false} containerProps={{className: "p-0 rounded-none"}}
									checked={selected}
									onChange={onChange}
									className="hover:before:content-none"/>
				{repositoryName}
			</label>
		</MenuItem>
	)
}

function UserLocalRepositoryMenuItem(
	{
		hideUserLocalPackages,
		refetch,
	}: {
		hideUserLocalPackages: boolean,
		refetch: () => void,
	}
) {
	const {t} = useTranslation();
	const selected = !hideUserLocalPackages;
	const onChange = () => {
		if (selected) {
			environmentSetHideLocalUserPackages(true).then(refetch);
		} else {
			environmentSetHideLocalUserPackages(false).then(refetch);
		}
	};

	return (
		<MenuItem className="p-0">
			<label className={"flex cursor-pointer items-center gap-2 p-2"}>
				<Checkbox ripple={false} containerProps={{className: "p-0 rounded-none"}}
									checked={selected}
									onChange={onChange}
									className="hover:before:content-none"/>
				{t("user local")}
			</label>
		</MenuItem>
	)
}

type PackageLatestInfo = { status: "none" } | { status: "contains", pkg: TauriPackage } | {
	status: "upgradable",
	pkg: TauriPackage
};

interface PackageRowInfo {
	id: string;
	infoSource: TauriVersion;
	displayName: string;
	aliases: string[];
	unityCompatible: Map<string, TauriPackage>;
	unityIncompatible: Map<string, TauriPackage>;
	sources: Set<string>;
	isThereSource: boolean; // this will be true even if all sources are hidden
	installed: null | {
		version: TauriVersion;
		yanked: boolean;
	};
	latest: PackageLatestInfo;
}

const VRCSDK_PACKAGES = [
	"com.vrchat.avatars",
	"com.vrchat.worlds",
	"com.vrchat.base"
];

function combinePackagesAndProjectDetails(
	packages: TauriPackage[],
	project: TauriProjectDetails | null,
	hiddenRepositories?: string[] | null,
	hideLocalUserPackages?: boolean,
	definedRepositories: TauriUserRepository[] = [],
	showPrereleasePackages: boolean = false,
): PackageRowInfo[] {
	const hiddenRepositoriesSet = new Set(hiddenRepositories ?? []);

	function isUnityCompatible(pkg: TauriPackage, unityVersion: [number, number] | null) {
		if (unityVersion == null) return true;
		if (pkg.unity == null) return true;

		// vrcsdk exceptions for unity version
		if (VRCSDK_PACKAGES.includes(pkg.name)) {
			if (pkg.version.major === 3 && pkg.version.minor <= 4) {
				return unityVersion[0] === 2019;
			}
		} else if (pkg.name === "com.vrchat.core.vpm-resolver") {
			if (pkg.version.major === 0 && pkg.version.minor === 1 && pkg.version.patch <= 26) {
				return unityVersion[0] === 2019;
			}
		}

		return compareUnityVersion(pkg.unity, unityVersion) <= 0;
	}

	const yankedVersions = new Set<`${string}:${string}`>();
	const knownPackages = new Set<string>();
	const packagesPerRepository = new Map<string, TauriPackage[]>();
	const userPackages: TauriPackage[] = [];

	for (const pkg of packages) {
		if (!showPrereleasePackages && pkg.version.pre) continue;

		if (pkg.is_yanked) {
			yankedVersions.add(`${pkg.name}:${toVersionString(pkg.version)}`);
			continue;
		}

		knownPackages.add(pkg.name);

		let packages: TauriPackage[]
		// check the repository is visible
		if (pkg.source === "LocalUser") {
			if (hideLocalUserPackages) continue
			packages = userPackages;
		} else if ('Remote' in pkg.source) {
			if (hiddenRepositoriesSet.has(pkg.source.Remote.id)) continue;

			packages = packagesPerRepository.get(pkg.source.Remote.id) ?? [];
			packagesPerRepository.set(pkg.source.Remote.id, packages);
		} else {
			let never: never = pkg.source;
			throw new Error("unreachable");
		}

		packages.push(pkg);

	}

	const packagesTable = new Map<string, PackageRowInfo>();

	const getRowInfo = (pkg: TauriBasePackageInfo): PackageRowInfo => {
		let packageRowInfo = packagesTable.get(pkg.name);
		if (packageRowInfo == null) {
			packagesTable.set(pkg.name, packageRowInfo = {
				id: pkg.name,
				displayName: pkg.display_name ?? pkg.name,
				aliases: pkg.aliases,
				infoSource: pkg.version,
				unityCompatible: new Map(),
				unityIncompatible: new Map(),
				sources: new Set(),
				isThereSource: false,
				installed: null,
				latest: {status: "none"},
			});
		}
		return packageRowInfo;
	};

	function addPackage(pkg: TauriPackage) {
		const packageRowInfo = getRowInfo(pkg);
		packageRowInfo.isThereSource = true;

		if (compareVersion(pkg.version, packageRowInfo.infoSource) > 0) {
			// use display name from the latest version
			packageRowInfo.infoSource = pkg.version;
			packageRowInfo.displayName = pkg.display_name ?? pkg.name;
			packageRowInfo.aliases = pkg.aliases;
		}

		if (project == null || isUnityCompatible(pkg, project.unity)) {
			packageRowInfo.unityCompatible.set(toVersionString(pkg.version), pkg);
		} else {
			packageRowInfo.unityIncompatible.set(toVersionString(pkg.version), pkg);
		}

		if (pkg.source === "LocalUser") {
			packageRowInfo.sources.add("User");
		} else if ('Remote' in pkg.source) {
			packageRowInfo.sources.add(pkg.source.Remote.display_name);
		}
	}

	// predefined repositories
	packagesPerRepository.get("com.vrchat.repos.official")?.forEach(addPackage);
	packagesPerRepository.get("com.vrchat.repos.curated")?.forEach(addPackage);
	userPackages.forEach(addPackage);
	packagesPerRepository.delete("com.vrchat.repos.official");
	packagesPerRepository.delete("com.vrchat.repos.curated");

	// for repositories
	for (let definedRepository of definedRepositories) {
		packagesPerRepository.get(definedRepository.id)?.forEach(addPackage);
		packagesPerRepository.delete(definedRepository.id);
	}

	// in case of repository is not defined
	for (let packages of packagesPerRepository.values()) {
		packages.forEach(addPackage);
	}

	// sort versions
	for (let value of packagesTable.values()) {
		value.unityCompatible = new Map([...value.unityCompatible].sort((a, b) => -compareVersion(a[1].version, b[1].version)));
		value.unityIncompatible = new Map([...value.unityIncompatible].sort((a, b) => -compareVersion(a[1].version, b[1].version)));
	}

	// set latest info
	for (let value of packagesTable.values()) {
		const latestPackage = value.unityCompatible.values().next().value;
		if (latestPackage) {
			value.latest = {status: "contains", pkg: latestPackage};
		}
	}

	// set installed info
	if (project) {
		for (const [_, pkg] of project.installed_packages) {
			const packageRowInfo = getRowInfo(pkg);

			// if installed, use the installed version to get the display name
			packageRowInfo.displayName = pkg.display_name ?? pkg.name;
			packageRowInfo.aliases = [...pkg.aliases, ...packageRowInfo.aliases];
			packageRowInfo.installed = {
				version: pkg.version,
				yanked: pkg.is_yanked || yankedVersions.has(`${pkg.name}:${toVersionString(pkg.version)}`),
			};
			packageRowInfo.isThereSource = knownPackages.has(pkg.name);

			// if we have the latest version, check if it's upgradable
			if (packageRowInfo.latest.status != "none") {
				const compare = compareVersion(pkg.version, packageRowInfo.latest.pkg.version);
				if (compare < 0) {
					packageRowInfo.latest = {status: "upgradable", pkg: packageRowInfo.latest.pkg};
				}
			}
		}
	}

	const isAvatarsSdkInstalled = packagesTable.get("com.vrchat.avatars")?.installed != null;
	const isWorldsSdkInstalled = packagesTable.get("com.vrchat.worlds")?.installed != null;
	if (isAvatarsSdkInstalled != isWorldsSdkInstalled) {
		// if either avatars or worlds sdk is installed, remove the packages for the other SDK.

		// collect dependant packages
		const dependantPackages = new Map<string, Set<string>>();
		for (let pkg of packagesTable.values()) {
			if (pkg.latest.status != "none") {
				for (const dependency of pkg.latest.pkg.vpm_dependencies) {
					if (!dependantPackages.has(dependency)) {
						dependantPackages.set(dependency, new Set());
					}
					dependantPackages.get(dependency)!.add(pkg.id);
				}
			}
		}

		const toRemove = new Set<string>();

		// remove the other SDK
		if (isAvatarsSdkInstalled) {
			toRemove.add("com.vrchat.worlds");
		} else if (isWorldsSdkInstalled) {
			toRemove.add("com.vrchat.avatars");
		}

		// update forAvatars and forWorlds recursively
		while (toRemove.size > 0) {
			const pkgId = [...toRemove].pop()!;
			toRemove.delete(pkgId);

			if (!packagesTable.delete(pkgId)) continue // already removed

			const dependants = dependantPackages.get(pkgId);
			if (dependants != null)
				for (const dependant of dependants)
					toRemove.add(dependant);
		}
	}

	const asArray = Array.from(packagesTable.values());

	// put installed first
	asArray.sort((a, b) => {
		if (a.installed && !b.installed) return -1;
		if (!a.installed && b.installed) return 1;
		return 0;
	});

	return asArray;
}

function PackageRow(
	{
		pkg,
		locked,
		onInstallRequested,
		onRemoveRequested,
	}: {
		pkg: PackageRowInfo;
		locked: boolean;
		onInstallRequested: (pkg: TauriPackage) => void;
		onRemoveRequested: (pkgId: string) => void;
	}) {
	const {t} = useTranslation();

	const cellClass = "p-2.5";
	const noGrowCellClass = `${cellClass} w-1`;
	const versionNames = [...pkg.unityCompatible.keys()];
	const incompatibleNames = [...pkg.unityIncompatible.keys()];
	const latestVersion: string | undefined = versionNames[0];

	const onChange = (version: string) => {
		if (pkg.installed != null && version === toVersionString(pkg.installed.version)) return;
		const pkgVersion = pkg.unityCompatible.get(version) ?? pkg.unityIncompatible.get(version);
		if (!pkgVersion) return;
		onInstallRequested(pkgVersion);
	}

	const installLatest = () => {
		if (!latestVersion) return;
		const latest = pkg.unityCompatible.get(latestVersion) ?? pkg.unityIncompatible.get(latestVersion);
		if (!latest) return;
		onInstallRequested(latest);
	}

	const remove = () => {
		onRemoveRequested(pkg.id);
	};

	return (
		<tr className="even:bg-blue-gray-50/50">
			<td className={`${cellClass} overflow-hidden max-w-80 overflow-ellipsis`}>
				<div className="flex flex-col">
					<Typography className="font-normal">
						{pkg.displayName}
					</Typography>
					<Typography className="font-normal opacity-50 text-sm">
						{pkg.id}
					</Typography>
				</div>
			</td>
			<td className={noGrowCellClass}>
				{/* TODO: show incompatible versions */}
				<VGSelect value={<PackageInstalledInfo pkg={pkg}/>}
									className={`border-blue-gray-200 ${pkg.installed?.yanked ? "text-red-700" : ""}`}
									onChange={onChange}
									disabled={locked}
				>
					{versionNames.map(v => <VGOption key={v} value={v}>{v}</VGOption>)}
					{(incompatibleNames.length > 0 && versionNames.length > 0) && <hr className="my-2"/>}
					{incompatibleNames.length > 0 && <Typography className={"text-sm"}>{t("incompatibles")}</Typography>}
					{incompatibleNames.map(v => <VGOption key={v} value={v}>{v}</VGOption>)}
				</VGSelect>
			</td>
			<td className={`${cellClass} min-w-32 w-32`}>
				<PackageLatestInfo info={pkg.latest} locked={locked} onInstallRequested={onInstallRequested}/>
			</td>
			<td className={`${noGrowCellClass} max-w-32 overflow-hidden`}>
				{
					pkg.sources.size == 0 ? (
						pkg.isThereSource ? (
							<Typography className="font-normal text-blue-gray-400">
								{t("not selected")}
							</Typography>
						) : (
							<Typography className="font-normal text-blue-gray-400">
								{t("none")}
							</Typography>
						)
					) : pkg.sources.size == 1 ? (
						<Typography className="font-normal">
							{[...pkg.sources][0]}
						</Typography>
					) : (
						<Tooltip content={[...pkg.sources].join(", ")}>
							<Typography className="font-normal">
								{t("multiple sources")}
							</Typography>
						</Tooltip>
					)
				}
			</td>
			<td className={noGrowCellClass}>
				<div className="flex flex-row gap-2 max-w-min">
					{
						pkg.installed ? (
							<Tooltip content={"Remove Package"}>
								<IconButton variant={'text'} disabled={locked} onClick={remove}><MinusCircleIcon
									className={"size-5 text-red-700"}/></IconButton>
							</Tooltip>
						) : (
							<Tooltip content={"Add Package"}>
								<IconButton variant={'text'} disabled={locked && !!latestVersion}
														onClick={installLatest}><PlusCircleIcon
									className={"size-5 text-gray-800"}/></IconButton>
							</Tooltip>
						)
					}
				</div>
			</td>
		</tr>
	);
}

function PackageInstalledInfo(
	{
		pkg,
	}: {
		pkg: PackageRowInfo,
	}
) {
	const {t} = useTranslation();

	if (pkg.installed) {
		const version = toVersionString(pkg.installed.version);
		if (pkg.installed.yanked) {
			return <Typography className={"text-red-700"}>{version} {t("(yanked)")}</Typography>;
		} else {
			return <Typography>{version}</Typography>;
		}
	} else {
		return <Typography className="text-blue-gray-400">{t("none")}</Typography>;
	}
}

function PackageLatestInfo(
	{
		info,
		locked,
		onInstallRequested,
	}: {
		info: PackageLatestInfo,
		locked: boolean,
		onInstallRequested: (pkg: TauriPackage) => void;
	}
) {
	const {t} = useTranslation();

	switch (info.status) {
		case "none":
			return <Typography className="font-normal text-blue-gray-400">{t("none")}</Typography>;
		case "contains":
			return <Typography className="font-normal">{toVersionString(info.pkg.version)}</Typography>;
		case "upgradable":
			return (
				<Button variant={"outlined"} color={"green"}
								className={"text-left px-2 py-1 w-full h-full font-normal text-base normal-case"}
								disabled={locked}
								onClick={() => onInstallRequested(info.pkg)}>
					<ArrowUpCircleIcon color={"green"} className={"size-4 inline mr-2"}/>
					{toVersionString(info.pkg.version)}
				</Button>
			);
		default:
			let _: never = info;
	}
}

function ProjectViewHeader({className, projectName, projectPath, onRemove}: {
	className?: string,
	projectName: string,
	projectPath: string
	onRemove?: () => void
}) {
	const {t} = useTranslation();
	const openProjectFolder = () => utilOpen(projectPath);

	return (
		<HNavBar className={className}>
			<Tooltip content="Back to projects">
				<IconButton variant={"text"} onClick={() => history.back()}>
					<ArrowLeftIcon className={"w-5 h-5"}/>
				</IconButton>
			</Tooltip>

			<Typography className="cursor-pointer py-1.5 font-bold flex-grow-0 whitespace-pre">
				{projectName}
			</Typography>

			<div className="relative flex gap-2 w-max flex-grow">
			</div>

			<Menu>
				<ButtonGroup>
					<Button onClick={() => openUnity(projectPath)} className={"pl-4 pr-3"}>{t("open unity")}</Button>
					<MenuHandler className={"pl-2 pr-2"}>
						<Button>
							<ChevronDownIcon className={"w-4 h-4"}/>
						</Button>
					</MenuHandler>
				</ButtonGroup>
				<MenuList>
					<MenuItem onClick={openProjectFolder}>{t("open project folder")}</MenuItem>
					<MenuItem onClick={unsupported("Backup")}>{t("make backup")}</MenuItem>
					<MenuItem onClick={onRemove} className={"bg-red-700 text-white"}>{t("remove project")}</MenuItem>
				</MenuList>
			</Menu>
		</HNavBar>
	);
}<|MERGE_RESOLUTION|>--- conflicted
+++ resolved
@@ -725,13 +725,8 @@
 
 	return (
 		<Dialog open handler={nop} className={"whitespace-normal"}>
-<<<<<<< HEAD
-			<DialogHeader>Apply Changes</DialogHeader>
+			<DialogHeader>{t("apply changes")}</DialogHeader>
 			<DialogBody className={"overflow-y-auto max-h-[50vh]"}>
-=======
-			<DialogHeader>{t("apply changes")}</DialogHeader>
-			<DialogBody>
->>>>>>> f0678728
 				<Typography className={"text-gray-900"}>
 					{t("you're applying the following changes to the project")}
 				</Typography>
