"use client"

import {Button} from "@/components/ui/button";
import {Card, CardHeader} from "@/components/ui/card";
import {Checkbox} from "@/components/ui/checkbox";
import {Dialog, DialogContent, DialogTitle} from "@/components/ui/dialog";
import {
  DropdownMenu,
  DropdownMenuContent,
  DropdownMenuItem,
  DropdownMenuTrigger,
} from "@/components/ui/dropdown-menu"
import {Input} from "@/components/ui/input";
import {Tooltip, TooltipContent, TooltipPortal, TooltipProvider, TooltipTrigger} from "@/components/ui/tooltip";
import React, {forwardRef, Fragment, useEffect, useMemo, useState} from "react";
import {
	ArrowPathIcon,
	ChevronDownIcon,
	ChevronUpDownIcon,
	EllipsisHorizontalIcon,
	GlobeAltIcon,
	QuestionMarkCircleIcon,
	StarIcon,
	UserCircleIcon
} from "@heroicons/react/24/solid";
import {HNavBar, VStack} from "@/components/layout";
import {
	environmentAddProjectWithPicker,
	environmentCheckProjectName,
	environmentCopyProjectForMigration,
	environmentCreateProject,
	environmentGetProjectSorting,
	environmentPickProjectDefaultPath,
	environmentProjectCreationInformation,
	environmentProjects,
	environmentSetFavoriteProject,
	environmentSetProjectSorting,
	environmentUnityVersions,
	projectMigrateProjectToVpm,
	TauriProject,
	TauriProjectDirCheckResult,
	TauriProjectTemplate,
	TauriProjectType,
	utilOpen
} from "@/lib/bindings";
import {useQuery} from "@tanstack/react-query";
import {useRouter} from "next/navigation";
import {SearchBox} from "@/components/SearchBox";
import {nop} from "@/lib/nop";
import {useDebounce} from "@uidotdev/usehooks";
import {VGOption, VGSelect} from "@/components/select";
import {toastError, toastSuccess, toastThrownError} from "@/lib/toast";
import {useRemoveProjectModal} from "@/lib/remove-project";
import {tc, tt} from "@/lib/i18n";
import {useFilePickerFunction} from "@/lib/use-file-picker-dialog";
import {pathSeparator} from "@/lib/os";
import {useBackupProjectModal} from "@/lib/backup-project";
import {ChevronUpIcon} from "@heroicons/react/24/outline";
import {compareUnityVersionString} from "@/lib/version";
import {useOpenUnity, OpenUnityFunction} from "@/lib/use-open-unity";

const sortings = [
	"lastModified",
	"name",
	"unity",
	"type",
] as const;

type SimpleSorting = (typeof sortings)[number];
type Sorting = SimpleSorting | `${SimpleSorting}Reversed`;

function isSorting(s: string): s is Sorting {
	return sortings.some(sorting => sorting === s || `${sorting}Reversed` === s);
}

export default function Page() {
	const result = useQuery({
		queryKey: ["projects"],
		queryFn: environmentProjects,
	});
	const unityVersionsResult = useQuery({
		queryKey: ["unityVersions"],
		queryFn: () => environmentUnityVersions(),
	});

	const [search, setSearch] = useState("");
	const [loadingOther, setLoadingOther] = useState(false);
	const [createProjectState, setCreateProjectState] = useState<'normal' | 'creating'>('normal');
	const openUnity = useOpenUnity(unityVersionsResult?.data);

	const startCreateProject = () => setCreateProjectState('creating');

	const loading = result.isFetching || loadingOther;

	return (
		<VStack className={"m-4"}>
			<ProjectViewHeader className={"flex-shrink-0"}
												 refresh={() => result.refetch()}
												 startCreateProject={startCreateProject}
												 isLoading={loading}
												 search={search} setSearch={setSearch}/>
			<main className="flex-shrink overflow-hidden flex">
				<Card className="w-full overflow-x-auto overflow-y-auto shadow-none">
          <CardHeader>
            {
              result.status == "pending" ? <Card className={"p-4"}>{tc("general:loading...")}</Card> :
                result.status == "error" ?
                  <Card className={"p-4"}>{tc("projects:error:load error", {msg: result.error.message})}</Card> :
                  <ProjectsTable
                    projects={result.data}
                    search={search}
                    loading={loading}
                    openUnity={openUnity.openUnity}
                    refresh={() => result.refetch()}
                    onRemoved={() => result.refetch()}
                  />
            }
          </CardHeader>
				</Card>
				{createProjectState === "creating" &&
					<CreateProject close={() => setCreateProjectState("normal")} refetch={() => result.refetch()}/>}
				{openUnity.dialog}
			</main>
		</VStack>
	);
}

function compareProjectType(a: TauriProjectType, b: TauriProjectType): 0 | -1 | 1 {
	if (a === b) return 0;

	// legacy unknown
	if (a === "LegacySdk2") return 1;
	if (b === "LegacySdk2") return -1;
	if (a === "UpmStarter") return 1;
	if (b === "UpmStarter") return -1;

	// legacy worlds 
	if (a === "LegacyWorlds") return 1;
	if (b === "LegacyWorlds") return -1;
	if (a === "UpmWorlds") return 1;
	if (b === "UpmWorlds") return -1;

	// legacy avatars
	if (a === "LegacyAvatars") return 1;
	if (b === "LegacyAvatars") return -1;
	if (a === "UpmAvatars") return 1;
	if (b === "UpmAvatars") return -1;

	// unknown
	if (a === "Unknown") return 1;
	if (b === "Unknown") return -1;
	if (a === "VpmStarter") return 1;
	if (b === "VpmStarter") return -1;

	// worlds
	if (a === "Worlds") return 1;
	if (b === "Worlds") return -1;

	// avatars
	if (a === "Avatars") return 1;
	if (b === "Avatars") return -1;

	let _: never = a;
	return 0;
}

function ProjectsTable(
	{
		projects, search, onRemoved, loading, refresh, openUnity,
	}: {
		projects: TauriProject[],
		openUnity: OpenUnityFunction,
		search?: string,
		loading?: boolean,
		onRemoved?: () => void;
		refresh?: () => void,
	}
) {
	const [sorting, setSortingState] = useState<Sorting>("lastModified");

	useEffect(() => {
		(async () => {
			let newSorting = await environmentGetProjectSorting();
			if (newSorting === null) newSorting = "lastModified";
			if (!isSorting(newSorting)) {
				setSortingState("lastModified");
			} else {
				setSortingState(newSorting);
			}
		})()
	}, []);

	const projectsShown = useMemo(() => {
		let searched = projects.filter(project => project.name.toLowerCase().includes(search?.toLowerCase() ?? ""));
		searched.sort((a, b) => b.last_modified - a.last_modified);
		switch (sorting) {
			case "lastModified":
				// already sorted
				break;
			case "lastModifiedReversed":
				searched.sort((a, b) => a.last_modified - b.last_modified);
				break;
			case "name":
				searched.sort((a, b) => a.name.localeCompare(b.name));
				break;
			case "nameReversed":
				searched.sort((a, b) => b.name.localeCompare(a.name));
				break;
			case "type":
				searched.sort((a, b) => compareProjectType(a.project_type, b.project_type));
				break;
			case "typeReversed":
				searched.sort((a, b) => compareProjectType(b.project_type, a.project_type));
				break;
			case "unity":
				searched.sort((a, b) => compareUnityVersionString(a.unity, b.unity));
				break;
			case "unityReversed":
				searched.sort((a, b) => compareUnityVersionString(b.unity, a.unity));
				break;
			default:
				let _: never = sorting;
		}
		searched.sort((a, b) => {
			if (a.favorite && !b.favorite) return -1;
			if (!a.favorite && b.favorite) return 1;
			return 0;
		})
		return searched;
	}, [projects, sorting, search]);

	const thClass = `sticky top-0 z-10 border-b border-primary p-2.5`;
	const iconClass = `size-3 invisible project-table-header-chevron-up-down`;

	const setSorting = async (simpleSorting: SimpleSorting) => {
		let newSorting: Sorting;
		if (sorting === simpleSorting) {
			newSorting = `${simpleSorting}Reversed`;
		} else if (sorting === `${simpleSorting}Reversed`) {
			newSorting = simpleSorting;
		} else {
			newSorting = simpleSorting;
		}
		setSortingState(newSorting);

		try {
			await environmentSetProjectSorting(newSorting);
		} catch (e) {
			console.error("Error setting project sorting", e);
			toastThrownError(e);
		}
	}

	const headerBg = (target: SimpleSorting) => sorting === target || sorting === `${target}Reversed` ? "bg-primary text-primary-foreground" : "bg-secondary text-secondary-foreground";
	const icon = (target: SimpleSorting) =>
		sorting === target ? <ChevronDownIcon className={"size-3"}/>
			: sorting === `${target}Reversed` ? <ChevronUpIcon className={"size-3"}/>
				: <ChevronUpDownIcon className={iconClass}/>;

	return (
		<table className="relative table-auto text-left">
			<thead>
			<tr>
				<th className={`${thClass} bg-secondary text-secondary-foreground`}>
					<StarIcon className={"size-4"}/>
				</th>
				<th
					className={`${thClass} ${headerBg('name')}`}>
					<button className={"flex w-full project-table-button"}
									onClick={() => setSorting("name")}>
						{icon("name")}
						<small className="font-normal leading-none">{tc("general:name")}</small>
					</button>
				</th>
				<th
					className={`${thClass} ${headerBg('type')}`}>
					<button className={"flex w-full project-table-button"} onClick={() => setSorting("type")}>
						{icon("type")}
						<small className="font-normal leading-none">{tc("projects:type")}</small>
					</button>
				</th>
				<th
					className={`${thClass} ${headerBg('unity')}`}>
					<button className={"flex w-full project-table-button"} onClick={() => setSorting("unity")}>
						{icon("unity")}
						<small className="font-normal leading-none">{tc("projects:unity")}</small>
					</button>
				</th>
				<th
					className={`${thClass} ${headerBg('lastModified')}`}>
					<button className={"flex w-full project-table-button"} onClick={() => setSorting("lastModified")}>
						{icon("lastModified")}
						<small className="font-normal leading-none">{tc("projects:last modified")}</small>
					</button>
				</th>
				<th className={`${thClass} bg-secondary text-secondary-foreground`}></th>
			</tr>
			</thead>
			<tbody>
			{projectsShown.map((project) =>
				<ProjectRow key={project.index} project={project} loading={loading} refresh={refresh} onRemoved={onRemoved}
										openUnity={openUnity}/>)}
			</tbody>
		</table>
	);
}

const ProjectDisplayType: Record<TauriProjectType, "avatars" | "worlds" | "sdk2" | "unknown"> = {
	"Unknown": "unknown",
	"LegacySdk2": "sdk2",
	"LegacyWorlds": "worlds",
	"LegacyAvatars": "avatars",
	"UpmWorlds": "worlds",
	"UpmAvatars": "avatars",
	"UpmStarter": "unknown",
	"Worlds": "worlds",
	"Avatars": "avatars",
	"VpmStarter": "unknown",
}

const LegacyProjectTypes = ["LegacySdk2", "LegacyWorlds", "LegacyAvatars", "UpmWorlds", "UpmAvatars", "UpmStarter"];

function formatDateOffset(date: number): React.ReactNode {
	const now = Date.now();
	const diff = now - date;

	const PER_SECOND = 1000;
	const PER_MINUTE = 60 * PER_SECOND;
	const PER_HOUR = 60 * PER_MINUTE;
	const PER_DAY = 24 * PER_HOUR;
	const PER_WEEK = 7 * PER_DAY;
	const PER_MONTH = 30 * PER_DAY;
	const PER_YEAR = 365 * PER_DAY;

	const diffAbs = Math.abs(diff);

	if (diffAbs < PER_MINUTE) return tc("projects:last modified:moments");
	if (diffAbs < PER_HOUR) return tc("projects:last modified:minutes", {count: Math.floor(diff / PER_MINUTE)});
	if (diffAbs < PER_DAY) return tc("projects:last modified:hours", {count: Math.floor(diff / PER_HOUR)});
	if (diffAbs < PER_WEEK) return tc("projects:last modified:days", {count: Math.floor(diff / PER_DAY)});
	if (diffAbs < PER_MONTH) return tc("projects:last modified:weeks", {count: Math.floor(diff / PER_WEEK)});
	if (diffAbs < PER_YEAR) return tc("projects:last modified:months", {count: Math.floor(diff / PER_MONTH)});

	return tc("projects:last modified:years", {count: Math.floor(diff / PER_YEAR)});
}

type ProjectRowState = {
	type: 'normal',
} | {
	type: 'migrateVpm:confirm',
} | {
	type: 'migrateVpm:copyingProject',
} | {
	type: 'migrateVpm:updating',
}

function ProjectRow(
	{
		project,
		openUnity,
		onRemoved,
		loading,
		refresh,
	}: {
		project: TauriProject;
		openUnity: OpenUnityFunction;
		onRemoved?: () => void;
		loading?: boolean;
		refresh?: () => void;
	}
) {
	const router = useRouter();

	const [dialogStatus, setDialogStatus] = useState<ProjectRowState>({type: 'normal'});
	const removeProjectModal = useRemoveProjectModal({onRemoved});
	const backupProjectModal = useBackupProjectModal();

	const cellClass = "p-2.5";
	const noGrowCellClass = `${cellClass} w-1`;
	const typeIconClass = `w-5 h-5`;

	const projectTypeKind = ProjectDisplayType[project.project_type] ?? "unknown";
	const displayType = tc(`projects:type:${projectTypeKind}`)
	const isLegacy = LegacyProjectTypes.includes(project.project_type);
	const lastModified = new Date(project.last_modified);
	const lastModifiedHumanReadable = `${lastModified.getFullYear().toString().padStart(4, '0')}-${(lastModified.getMonth() + 1).toString().padStart(2, '0')}-${lastModified.getDate().toString().padStart(2, '0')} ${lastModified.getHours().toString().padStart(2, "0")}:${lastModified.getMinutes().toString().padStart(2, "0")}:${lastModified.getSeconds().toString().padStart(2, "0")}`;

	const openProjectFolder = () => utilOpen(project.path);

	const startMigrateVpm = () => setDialogStatus({type: 'migrateVpm:confirm'});
	const doMigrateVpm = async (inPlace: boolean) => {
		setDialogStatus({type: 'normal'});
		try {
			let migrateProjectPath;
			if (inPlace) {
				migrateProjectPath = project.path;
			} else {
				// copy
				setDialogStatus({type: "migrateVpm:copyingProject"});
				migrateProjectPath = await environmentCopyProjectForMigration(project.path);
			}
			setDialogStatus({type: "migrateVpm:updating"});
			await projectMigrateProjectToVpm(migrateProjectPath);
			setDialogStatus({type: "normal"});
			toastSuccess(tt("projects:toast:project migrated"));
			refresh?.();
		} catch (e) {
			console.error("Error migrating project", e);
			setDialogStatus({type: "normal"});
			toastThrownError(e);
		}
	}

	const onToggleFavorite = async () => {
		try {
			await environmentSetFavoriteProject(project.list_version, project.index, !project.favorite);
			refresh?.();
		} catch (e) {
			console.error("Error migrating project", e);
			toastThrownError(e);
		}
	}

	const removed = !project.is_exists;

<<<<<<< HEAD
	const MayTooltip = removed ? TooltipTrigger : Fragment;
=======
	const MayTooltip = removed ? Tooltip : Fragment;
	const MayTooltipRev = !removed ? Tooltip : Fragment;
>>>>>>> 09b006bb

	const RowButton = forwardRef<HTMLButtonElement, React.ComponentProps<typeof Button>>(function RowButton(props, ref) {
		if (removed) {
			return (
        <TooltipProvider>
          <Tooltip>
            <TooltipTrigger asChild>
              <Button {...props} className={`disabled:pointer-events-auto ${props.className}`} disabled ref={ref}/>
            </TooltipTrigger>
            <TooltipContent>{tt("projects:tooltip:no directory")}</TooltipContent>
          </Tooltip>
        </TooltipProvider>
      )
		} else {
			return (
				<Button {...props} className={`disabled:pointer-events-auto ${props.className}`}
								disabled={loading || props.disabled} ref={ref}/>
			);
		}
	});

	let manageButton;

	switch (project.project_type) {
		case "LegacySdk2":
			manageButton =
        <TooltipProvider>
          <Tooltip>
            <TooltipTrigger asChild>
              <RowButton variant={"success"} disabled>
                {tc("projects:button:migrate")}
              </RowButton>
            </TooltipTrigger>
            <TooltipContent>{tc("projects:tooltip:sdk2 migration hint")}</TooltipContent>
          </Tooltip>
        </TooltipProvider>
			break;
		case "LegacyWorlds":
		case "LegacyAvatars":
			manageButton =
				<RowButton variant={"success"} onClick={startMigrateVpm}>{tc("projects:button:migrate")}</RowButton>
			break;
		case "UpmWorlds":
		case "UpmAvatars":
		case "UpmStarter":
			manageButton =
        <TooltipProvider>
          <Tooltip>
            <TooltipTrigger asChild>
              <RowButton variant={"info"} disabled>
                {tc("projects:button:manage")}
              </RowButton>
            </TooltipTrigger>
            <TooltipContent>{tc("projects:tooltip:git-vcc not supported")}</TooltipContent>
          </Tooltip>
        </TooltipProvider>
			break;
		case "Unknown":
		case "Worlds":
		case "Avatars":
		case "VpmStarter":
			manageButton = <RowButton
				onClick={() => router.push(`/projects/manage?${new URLSearchParams({projectPath: project.path})}`)}
				variant={"info"}>
				{tc("projects:button:manage")}
			</RowButton>
			break;
	}

	let dialogContent: React.ReactNode = null;
	switch (dialogStatus.type) {
		case "migrateVpm:confirm":
			dialogContent = (
				<Dialog open>
          <DialogContent className={"whitespace-normal"}>
            <DialogTitle>{tc("projects:dialog:vpm migrate header")}</DialogTitle>
            <div>
              <p className={"text-destructive"}>
                {tc("projects:dialog:vpm migrate description")}
              </p>
            </div>
            <div>
              <Button onClick={() => setDialogStatus({type: "normal"})}
                      className="mr-1">{tc("general:button:cancel")}</Button>
              <Button onClick={() => doMigrateVpm(false)} variant={"destructive"}
                      className="mr-1">{tc("projects:button:migrate copy")}</Button>
              <Button onClick={() => doMigrateVpm(true)} variant={"destructive"}>{tc("projects:button:migrate in-place")}</Button>
            </div>
          </DialogContent>
				</Dialog>
			);
			break;
		case "migrateVpm:copyingProject":
			dialogContent = (
				<Dialog open>
          <DialogContent className={"whitespace-normal"}>
            <DialogTitle>{tc("projects:dialog:vpm migrate header")}</DialogTitle>
            <div>
              <p>
                {tc("projects:pre-migrate copying...")}
              </p>
            </div>
          </DialogContent>
				</Dialog>
			);
			break;
		case "migrateVpm:updating":
			dialogContent = (
				<Dialog open>
          <DialogContent className={"whitespace-normal"}>
            <DialogTitle>{tc("projects:dialog:vpm migrate header")}</DialogTitle>
            <div>
              <p>
                {tc("projects:migrating...")}
              </p>
            </div>
          </DialogContent>
				</Dialog>
			);
			break;
	}

	return (
<<<<<<< HEAD
		<tr className={`even:bg-secondary/30 ${(removed || loading) ? 'opacity-50' : ''}`}>
			<td className={cellClass}>
        <div className={"relative inline-flex"}>
          <Checkbox checked={project.favorite}
                    onCheckedChange={onToggleFavorite}
                    disabled={removed || loading}
                    className="hover:before:content-none before:transition-none border-none !text-primary peer"/>
          <span className={"text-background opacity-0 peer-data-[state=checked]:opacity-100 pointer-events-none absolute top-2/4 left-2/4 -translate-y-2/4 -translate-x-2/4"}>
            <StarIcon className={"size-3"} />
          </span>
        </div>
			</td>
			<td className={cellClass}>
        <TooltipProvider>
          <Tooltip>
            <MayTooltip className={"text-left select-text cursor-auto w-full"}>
              <div className="flex flex-col">
                <p className="font-normal whitespace-pre">
                  {project.name}
                </p>
                <p className="font-normal opacity-50 text-sm whitespace-pre">
                  {project.path}
                </p>
              </div>
            </MayTooltip>
            <TooltipPortal>
              <TooltipContent>{tc("projects:tooltip:no directory")}</TooltipContent>
            </TooltipPortal>
          </Tooltip>
        </TooltipProvider>
=======
		<tr className={`even:bg-blue-gray-50/50 ${(removed || loading) ? 'opacity-50' : ''}`}>
			<td className={`${cellClass} w-3`}>
				<Checkbox ripple={false} containerProps={{className: "p-0 rounded-none"}}
									checked={project.favorite}
									onChange={onToggleFavorite}
									disabled={removed || loading}
									icon={<StarIcon className={"size-3"}/>}
									className="hover:before:content-none before:transition-none border-none"/>
			</td>
			<td className={`${cellClass} max-w-64 overflow-hidden`}>
				<MayTooltip content={tc("projects:tooltip:no directory")}>
					<div className="flex flex-col">
						<MayTooltipRev content={project.name}>
							<Typography className="font-normal whitespace-pre">
								{project.name}
							</Typography>
						</MayTooltipRev>
						<MayTooltipRev content={project.path}>
							<Typography className="font-normal opacity-50 text-sm whitespace-pre">
								{project.path}
							</Typography>
						</MayTooltipRev>
					</div>
				</MayTooltip>
>>>>>>> 09b006bb
			</td>
			<td className={`${cellClass} w-[8em] min-w-[8em]`}>
				<div className="flex flex-row gap-2">
					<div className="flex items-center">
						{projectTypeKind === "avatars" ? <UserCircleIcon className={typeIconClass}/> :
							projectTypeKind === "worlds" ? <GlobeAltIcon className={typeIconClass}/> :
								<QuestionMarkCircleIcon className={typeIconClass}/>}
					</div>
					<div className="flex flex-col justify-center">
						<p className="font-normal">
							{displayType}
						</p>
						{isLegacy &&
							<p
								className="font-normal opacity-50 text-sm text-destructive">{tc("projects:type:legacy")}</p>}
					</div>
				</div>
			</td>
			<td className={noGrowCellClass}>
				<p className="font-normal">
					{project.unity}
				</p>
			</td>
			<td className={noGrowCellClass}>
        <TooltipProvider>
          <Tooltip>
            <TooltipTrigger>
              <time dateTime={lastModified.toISOString()}>
                <time className="font-normal">
                  {formatDateOffset(project.last_modified)}
                </time>
              </time>
            </TooltipTrigger>
            <TooltipContent>{lastModifiedHumanReadable}</TooltipContent>
          </Tooltip>
        </TooltipProvider>
			</td>
			<td className={noGrowCellClass}>
				<div className="flex flex-row gap-2 max-w-min">
					<RowButton
						onClick={() => openUnity(project.path, project.unity, project.unity_revision)}>{tc("projects:button:open unity")}</RowButton>
					{manageButton}
					<RowButton onClick={() => backupProjectModal.startBackup(project)}
										 variant={"success"}>{tc("projects:backup")}</RowButton>
					<DropdownMenu>
						<DropdownMenuTrigger asChild>
							<Button variant="ghost" className={"hover:bg-primary/10 text-primary hover:text-primary -px-4 -py-2 min-w-10 min-h-10"}><EllipsisHorizontalIcon
								className={"size-5"}/></Button>
						</DropdownMenuTrigger>
						<DropdownMenuContent>
							<DropdownMenuItem onClick={openProjectFolder}
												disabled={removed || loading}>{tc("projects:menuitem:open directory")}</DropdownMenuItem>
							<DropdownMenuItem onClick={() => removeProjectModal.startRemove(project)} disabled={loading}
												className={'text-destructive focus:text-destructive'}>
								{tc("projects:remove project")}
							</DropdownMenuItem>
						</DropdownMenuContent>
					</DropdownMenu>
				</div>
				{dialogContent}
				{removeProjectModal.dialog}
				{backupProjectModal.dialog}
			</td>
		</tr>
	)
}

function ProjectViewHeader({className, refresh, startCreateProject, isLoading, search, setSearch}: {
	className?: string,
	refresh?: () => void,
	startCreateProject?: () => void
	isLoading?: boolean,
	search: string,
	setSearch: (search: string) => void
}) {
	const [addProjectWithPicker, dialog] = useFilePickerFunction(environmentAddProjectWithPicker);

	const addProject = async () => {
		try {
			const result = await addProjectWithPicker();
			switch (result) {
				case "NoFolderSelected":
					// no-op
					break;
				case "InvalidSelection":
					toastError(tt("general:toast:invalid directory"));
					break;
				case "Successful":
					toastSuccess(tt("projects:toast:project added"));
					refresh?.();
					break;
				case "AlreadyAdded":
					toastError(tt("projects:toast:project already exists"));
					break;
				default:
					let _: never = result;
			}
		} catch (e) {
			console.error("Error adding project", e);
			toastThrownError(e);
		}
	};

	return (
		<HNavBar className={`${className}`}>
			<p className="cursor-pointer py-1.5 font-bold flex-grow-0">
				{tc("projects")}
			</p>

      <TooltipProvider>
        <Tooltip>
          <TooltipTrigger asChild>
            <Button className={"-px-4 -py-2 min-w-10 min-h-10"} variant={"ghost"} onClick={() => refresh?.()} disabled={isLoading}>
              {isLoading ? <ArrowPathIcon className="w-5 h-5 animate-spin"/> : <ArrowPathIcon className={"w-5 h-5"}/>}
            </Button>
          </TooltipTrigger>
          <TooltipContent>{tc("projects:tooltip:refresh")}</TooltipContent>
        </Tooltip>
      </TooltipProvider>

			<SearchBox className={"w-max flex-grow"} value={search} onChange={(e) => setSearch(e.target.value)}/>

			<DropdownMenu>
        <div className={"flex divide-x"}>
          <Button className={"rounded-r-none pl-4 pr-3"} onClick={startCreateProject}>{tc("projects:create new project")}</Button>
          <DropdownMenuTrigger asChild className={"rounded-l-none pl-2 pr-2"}>
            <Button>
              <ChevronDownIcon className={"w-4 h-4"}/>
            </Button>
          </DropdownMenuTrigger>
        </div>
				<DropdownMenuContent>
					<DropdownMenuItem onClick={addProject}>{tc("projects:add existing project")}</DropdownMenuItem>
				</DropdownMenuContent>
			</DropdownMenu>

			{dialog}
		</HNavBar>
	);
}

type CreateProjectstate = 'loadingInitialInformation' | 'enteringInformation' | 'creating';

function CreateProject(
	{
		close,
		refetch,
	}: {
		close?: () => void,
		refetch?: () => void,
	}
) {
	const router = useRouter();

	const [state, setState] = useState<CreateProjectstate>('loadingInitialInformation');
	const [projectNameCheckState, setProjectNameCheckState] = useState<'checking' | TauriProjectDirCheckResult>('Ok');

	type CustomTemplate = TauriProjectTemplate & { type: 'Custom' };

	const templateUnityVersions = [
		'2022.3.22f1',
		'2022.3.6f1',
		'2019.4.31f1',
	] as const;
	const latestUnityVersion = templateUnityVersions[0];

	const [customTemplates, setCustomTemplates] = useState<CustomTemplate[]>([]);

	const [templateType, setTemplateType] = useState<'avatars' | 'worlds' | 'custom'>('avatars');
	const [unityVersion, setUnityVersion] = useState<(typeof templateUnityVersions)[number]>(latestUnityVersion);
	const [customTemplate, setCustomTemplate] = useState<CustomTemplate>();

	const [projectNameRaw, setProjectName] = useState("New Project");
	const projectName = projectNameRaw.trim();
	const [projectLocation, setProjectLocation] = useState("");
	const projectNameDebounced = useDebounce(projectName, 500);

	const [pickProjectDefaultPath, dialog] = useFilePickerFunction(environmentPickProjectDefaultPath);

	useEffect(() => {
		(async () => {
			const information = await environmentProjectCreationInformation();
			const customTemplates = information.templates.filter((template): template is CustomTemplate => template.type === "Custom");
			setCustomTemplates(customTemplates);
			setCustomTemplate(customTemplates[0]);
			setProjectLocation(information.default_path);
			setState('enteringInformation');
		})();
	}, []);

	useEffect(() => {
		let canceled = false;
		(async () => {
			try {
				setProjectNameCheckState('checking');
				const result = await environmentCheckProjectName(projectLocation, projectNameDebounced);
				if (canceled) return;
				setProjectNameCheckState(result);
			} catch (e) {
				console.error("Error checking project name", e);
				toastThrownError(e);
			}
		})()
		return () => {
			canceled = true;
		};
	}, [projectNameDebounced, projectLocation]);

	const selectProjectDefaultFolder = async () => {
		try {
			const result = await pickProjectDefaultPath();
			switch (result.type) {
				case "NoFolderSelected":
					// no-op
					break;
				case "InvalidSelection":
					toastError(tt("general:toast:invalid directory"));
					break;
				case "Successful":
					setProjectLocation(result.new_path);
					break;
				default:
					const _exhaustiveCheck: never = result;
			}
		} catch (e) {
			console.error(e);
			toastThrownError(e)
		}
	};

	const createProject = async () => {
		try {
			setState('creating');
			let template: TauriProjectTemplate;
			switch (templateType) {
				case "avatars":
				case "worlds":
					template = {
						type: "Builtin",
						id: `${templateType}-${unityVersion}`,
						name: `${templateType}-${unityVersion}`,
					}
					break;
				case "custom":
					if (customTemplate === undefined)
						throw new Error("Custom template not selected");
					template = customTemplate;
					break;
				default:
					const _exhaustiveCheck: never = templateType;
					template = _exhaustiveCheck;
					break;
			}
			await environmentCreateProject(projectLocation, projectName, template);
			toastSuccess(tt("projects:toast:project created"));
			close?.();
			refetch?.();
			const projectPath = `${projectLocation}${pathSeparator()}${projectName}`;
			router.push(`/projects/manage?${new URLSearchParams({projectPath})}`);
		} catch (e) {
			console.error(e);
			toastThrownError(e);
			close?.();
		}
	};

	const checking = projectNameDebounced != projectName || projectNameCheckState === "checking";

	let projectNameState: 'Ok' | 'warn' | 'err';
	let projectNameCheck;

	switch (projectNameCheckState) {
		case "Ok":
			projectNameCheck = tc("projects:hint:create project ready");
			projectNameState = "Ok";
			break;
		case "InvalidNameForFolderName":
			projectNameCheck = tc("projects:hint:invalid project name");
			projectNameState = "err";
			break;
		case "MayCompatibilityProblem":
			projectNameCheck = tc("projects:hint:warn symbol in project name");
			projectNameState = "warn";
			break;
		case "WideChar":
			projectNameCheck = tc("projects:hint:warn multibyte char in project name");
			projectNameState = "warn";
			break;
		case "AlreadyExists":
			projectNameCheck = tc("projects:hint:project already exists");
			projectNameState = "err";
			break;
		case "checking":
			projectNameCheck = <ArrowPathIcon className={"w-5 h-5 animate-spin"} />;
			projectNameState = "Ok";
			break;
		default:
			const _exhaustiveCheck: never = projectNameCheckState;
			projectNameState = "err";
	}

	let projectNameStateClass;
	switch (projectNameState) {
		case "Ok":
			projectNameStateClass = "text-success";
			break;
		case "warn":
			projectNameStateClass = "text-warning";
			break;
		case "err":
			projectNameStateClass = "text-destructive";
	}

	if (checking) projectNameCheck = <ArrowPathIcon className={"w-5 h-5 animate-spin"} />

	let dialogBody;

	switch (state) {
		case "loadingInitialInformation":
			dialogBody = <ArrowPathIcon className={"w-5 h-5 animate-spin"} />;
			break;
		case "enteringInformation":
			const renderUnityVersion = (unityVersion: string) => {
				if (unityVersion === latestUnityVersion) {
					return <>{unityVersion} <span className={"text-success"}>{tc("projects:latest")}</span></>
				} else {
					return unityVersion;
				}
			}
			dialogBody = <>
				<VStack>
					<div className={"flex gap-1"}>
						<div className={"flex items-center"}>
							<label>{tc("projects:template:type")}</label>
						</div>
						<VGSelect menuClassName={"z-[19999]"} value={tc(`projects:type:${templateType}`)}
											onChange={value => setTemplateType(value)}>
							<VGOption value={"avatars"}>{tc("projects:type:avatars")}</VGOption>
							<VGOption value={"worlds"}>{tc("projects:type:worlds")}</VGOption>
							<VGOption value={"custom"} disabled={customTemplates.length == 0}>{tc("projects:type:custom")}</VGOption>
						</VGSelect>
					</div>
					{templateType !== "custom" ? (
						<div className={"flex gap-1"}>
							<div className={"flex items-center"}>
								<label>{tc("projects:template:unity version")}</label>
							</div>
							<VGSelect menuClassName={"z-[19999]"} value={renderUnityVersion(unityVersion)}
												onChange={value => setUnityVersion(value)}>
								{templateUnityVersions.map(unityVersion =>
									<VGOption value={unityVersion} key={unityVersion}>{renderUnityVersion(unityVersion)}</VGOption>)}
							</VGSelect>
						</div>
					) : (
						<div className={"flex gap-1"}>
							<div className={"flex items-center"}>
								<label>{tc("projects:template")}</label>
							</div>
							<VGSelect menuClassName={"z-[19999]"} value={customTemplate?.name}
												onChange={value => setCustomTemplate(value)}>
								{customTemplates.map(template =>
									<VGOption value={template} key={template.name}>{template.name}</VGOption>)}
							</VGSelect>
						</div>
					)}
					<Input value={projectNameRaw} onChange={(e) => setProjectName(e.target.value)}/>
					<div className={"flex gap-1"}>
						<Input className="flex-auto" value={projectLocation} disabled/>
						<Button className="flex-none px-4"
										onClick={selectProjectDefaultFolder}>{tc("general:button:select")}</Button>
					</div>
					<small className={"whitespace-normal"}>
						{tc("projects:hint:path of creating project", {path: `${projectLocation}${pathSeparator()}${projectName}`}, {
							components: {
								path: <span className={"p-0.5 font-path whitespace-pre bg-secondary text-secondary-foreground"}/>
							}
						})}
					</small>
					<small className={`whitespace-normal ${projectNameStateClass}`}>
						{projectNameCheck}
					</small>
				</VStack>
			</>;
			break;
		case "creating":
			dialogBody = <>
        <ArrowPathIcon className={"w-5 h-5 animate-spin"} />
				<p>{tc("projects:creating project...")}</p>
			</>;
			break;
	}

	return <Dialog open>
    <DialogContent>
      <DialogTitle>{tc("projects:create new project")}</DialogTitle>
      <div>
        {dialogBody}
      </div>
      <div className={"flex gap-2 ml-auto"}>
        <Button onClick={close} disabled={state == "creating"}>{tc("general:button:cancel")}</Button>
        <Button onClick={createProject}
                disabled={state == "creating" || checking || projectNameState == "err"}>{tc("projects:button:create")}</Button>
      </div>
      {dialog}
    </DialogContent>
	</Dialog>;
}<|MERGE_RESOLUTION|>--- conflicted
+++ resolved
@@ -423,12 +423,8 @@
 
 	const removed = !project.is_exists;
 
-<<<<<<< HEAD
 	const MayTooltip = removed ? TooltipTrigger : Fragment;
-=======
-	const MayTooltip = removed ? Tooltip : Fragment;
-	const MayTooltipRev = !removed ? Tooltip : Fragment;
->>>>>>> 09b006bb
+	const MayTooltipRev = !removed ? TooltipTrigger : Fragment;
 
 	const RowButton = forwardRef<HTMLButtonElement, React.ComponentProps<typeof Button>>(function RowButton(props, ref) {
 		if (removed) {
@@ -552,9 +548,8 @@
 	}
 
 	return (
-<<<<<<< HEAD
 		<tr className={`even:bg-secondary/30 ${(removed || loading) ? 'opacity-50' : ''}`}>
-			<td className={cellClass}>
+			<td className={`${cellClass} w-3`}>
         <div className={"relative inline-flex"}>
           <Checkbox checked={project.favorite}
                     onCheckedChange={onToggleFavorite}
@@ -565,17 +560,27 @@
           </span>
         </div>
 			</td>
-			<td className={cellClass}>
+			<td className={`${cellClass} max-w-64 overflow-hidden`}>
         <TooltipProvider>
           <Tooltip>
             <MayTooltip className={"text-left select-text cursor-auto w-full"}>
               <div className="flex flex-col">
-                <p className="font-normal whitespace-pre">
-                  {project.name}
-                </p>
-                <p className="font-normal opacity-50 text-sm whitespace-pre">
-                  {project.path}
-                </p>
+                <Tooltip>
+                  <MayTooltipRev className={"text-left select-text cursor-auto w-full"}>
+                    <p className="font-normal whitespace-pre">
+                      {project.name}
+                    </p>
+                  </MayTooltipRev>
+                  <TooltipContent>{project.name}</TooltipContent>
+                </Tooltip>
+                <Tooltip>
+                  <MayTooltipRev className={"text-left select-text cursor-auto w-full"}>
+                    <p className="font-normal opacity-50 text-sm whitespace-pre">
+                      {project.path}
+                    </p>
+                  </MayTooltipRev>
+                  <TooltipContent>{project.path}</TooltipContent>
+                </Tooltip>
               </div>
             </MayTooltip>
             <TooltipPortal>
@@ -583,32 +588,6 @@
             </TooltipPortal>
           </Tooltip>
         </TooltipProvider>
-=======
-		<tr className={`even:bg-blue-gray-50/50 ${(removed || loading) ? 'opacity-50' : ''}`}>
-			<td className={`${cellClass} w-3`}>
-				<Checkbox ripple={false} containerProps={{className: "p-0 rounded-none"}}
-									checked={project.favorite}
-									onChange={onToggleFavorite}
-									disabled={removed || loading}
-									icon={<StarIcon className={"size-3"}/>}
-									className="hover:before:content-none before:transition-none border-none"/>
-			</td>
-			<td className={`${cellClass} max-w-64 overflow-hidden`}>
-				<MayTooltip content={tc("projects:tooltip:no directory")}>
-					<div className="flex flex-col">
-						<MayTooltipRev content={project.name}>
-							<Typography className="font-normal whitespace-pre">
-								{project.name}
-							</Typography>
-						</MayTooltipRev>
-						<MayTooltipRev content={project.path}>
-							<Typography className="font-normal opacity-50 text-sm whitespace-pre">
-								{project.path}
-							</Typography>
-						</MayTooltipRev>
-					</div>
-				</MayTooltip>
->>>>>>> 09b006bb
 			</td>
 			<td className={`${cellClass} w-[8em] min-w-[8em]`}>
 				<div className="flex flex-row gap-2">
