--- conflicted
+++ resolved
@@ -31,22 +31,8 @@
 	utilCheckForUpdate,
 	utilOpenUrl,
 } from "@/lib/bindings";
-<<<<<<< HEAD
-import {HNavBar, VStack} from "@/components/layout";
-import React, {useState} from "react";
-import {toastError, toastNormal, toastSuccess, toastThrownError} from "@/lib/toast";
-import {tc, tt} from "@/lib/i18n";
-import {useFilePickerFunction} from "@/lib/use-file-picker-dialog";
-import {ScrollableCardTable} from "@/components/ScrollableCardTable";
-import {assertNever} from "@/lib/assert-never";
-import {ScrollPageContainer} from "@/components/ScrollPageContainer";
-import {CheckForUpdateMessage} from "@/components/CheckForUpdateMessage";
-import {BackupFormatSelect, FilePathRow, LanguageSelector, ThemeSelector} from "@/components/common-setting-parts";
-import globalInfo, {useGlobalInfo} from "@/lib/global-info";
-=======
 import globalInfo, { useGlobalInfo } from "@/lib/global-info";
 import { tc, tt } from "@/lib/i18n";
-import { shellOpen } from "@/lib/shellOpen";
 import {
 	toastError,
 	toastNormal,
@@ -58,7 +44,6 @@
 import Link from "next/link";
 import type React from "react";
 import { useState } from "react";
->>>>>>> 0744a96c
 
 export default function Page() {
 	const result = useQuery({
@@ -383,13 +368,8 @@
 		url.searchParams.append("os", `${globalInfo.osInfo} - ${globalInfo.arch}`);
 		url.searchParams.append("version", globalInfo.version ?? "unknown");
 
-<<<<<<< HEAD
-		void utilOpenUrl(url.toString())
-	}
-=======
-		void shellOpen(url.toString());
-	};
->>>>>>> 0744a96c
+		void utilOpenUrl(url.toString());
+	};
 
 	const changeReleaseChannel = async (value: "indeterminate" | boolean) => {
 		await environmentSetReleaseChannel(value === true ? "beta" : "stable");
