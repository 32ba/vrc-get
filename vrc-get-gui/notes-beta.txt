--- conflicted
+++ resolved
@@ -1,9 +1,6 @@
 # This is notes text for the updater json, which will be shown in the updater dialog.
 # Lines starting with '#' will be ignored (as comments).
-<<<<<<< HEAD
 This release includes the following features:
 - Importing / Exporting Repositories list
-=======
 This release includes the following fixes!:
-- maximized state is not saved
->>>>>>> 43691642
+- maximized state is not saved