use futures::AsyncReadExt;
use indexmap::IndexSet;
use serde::{Deserialize, Serialize};
use std::io;
use std::ops::{Deref, DerefMut};
use std::path::PathBuf;
use vrc_get_vpm::io::{DefaultEnvironmentIo, EnvironmentIo, IoTrait};

#[derive(Debug, Default, Serialize, Deserialize)]
#[serde(rename_all = "camelCase")]
pub struct GuiConfig {
    #[serde(default)]
    pub gui_hidden_repositories: IndexSet<String>,
    #[serde(default)]
    pub hide_local_user_packages: bool,
    #[serde(default)]
    pub window_size: WindowSize,
    #[serde(default = "language_default")]
    pub language: String,
<<<<<<< HEAD
    #[serde(default = "project_sorting_default")]
    pub project_sorting: String,
=======
    #[serde(default = "backup_default")]
    pub backup_format: String,
>>>>>>> 4e3929e6
}

fn language_default() -> String {
    "en".to_string()
}

<<<<<<< HEAD
fn project_sorting_default() -> String {
    "lastModified".to_string()
=======
fn backup_default() -> String {
    "default".to_string()
>>>>>>> 4e3929e6
}

#[derive(Copy, Clone, Debug, Serialize, Deserialize)]
pub struct WindowSize {
    pub width: u32,
    pub height: u32,
}

impl Default for WindowSize {
    fn default() -> Self {
        WindowSize {
            width: 1000,
            height: 800,
        }
    }
}

pub struct GuiConfigHandler<'a> {
    config: &'a mut GuiConfig,
    path: &'a PathBuf,
}

impl GuiConfigHandler<'_> {
    pub async fn save(&self) -> io::Result<()> {
        let json = serde_json::to_string_pretty(&self.config)?;
        tokio::fs::create_dir_all(self.path.parent().unwrap()).await?;
        tokio::fs::write(&self.path, json.as_bytes()).await
    }
}

impl Deref for GuiConfigHandler<'_> {
    type Target = GuiConfig;

    #[inline(always)]
    fn deref(&self) -> &GuiConfig {
        self.config
    }
}

impl DerefMut for GuiConfigHandler<'_> {
    #[inline(always)]
    fn deref_mut(&mut self) -> &mut GuiConfig {
        self.config
    }
}

pub struct GuiConfigHolder {
    cached_value: Option<(GuiConfig, PathBuf)>,
}

impl GuiConfigHolder {
    pub fn new() -> Self {
        Self { cached_value: None }
    }

    pub async fn load(&mut self, io: &DefaultEnvironmentIo) -> io::Result<GuiConfigHandler> {
        let (config, path) = if let Some((ref mut config, ref path)) = self.cached_value {
            (config, path)
        } else {
            let path = io.resolve("vrc-get/gui-config.json".as_ref());
            let value = match io.open(&path).await {
                Ok(mut file) => {
                    let mut buffer = Vec::new();
                    file.read_to_end(&mut buffer).await?;
                    serde_json::from_slice(&buffer)?
                }
                Err(ref e) if e.kind() == io::ErrorKind::NotFound => GuiConfig::default(),
                Err(e) => return Err(e),
            };
            self.cached_value = Some((value, path));
            let (config, path) = self.cached_value.as_mut().unwrap();
            (config, &*path)
        };

        Ok(GuiConfigHandler { config, path })
    }
}<|MERGE_RESOLUTION|>--- conflicted
+++ resolved
@@ -17,26 +17,22 @@
     pub window_size: WindowSize,
     #[serde(default = "language_default")]
     pub language: String,
-<<<<<<< HEAD
+    #[serde(default = "backup_default")]
+    pub backup_format: String,
     #[serde(default = "project_sorting_default")]
     pub project_sorting: String,
-=======
-    #[serde(default = "backup_default")]
-    pub backup_format: String,
->>>>>>> 4e3929e6
 }
 
 fn language_default() -> String {
     "en".to_string()
 }
 
-<<<<<<< HEAD
+fn backup_default() -> String {
+    "default".to_string()
+}
+
 fn project_sorting_default() -> String {
     "lastModified".to_string()
-=======
-fn backup_default() -> String {
-    "default".to_string()
->>>>>>> 4e3929e6
 }
 
 #[derive(Copy, Clone, Debug, Serialize, Deserialize)]
