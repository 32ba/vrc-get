--- conflicted
+++ resolved
@@ -37,11 +37,8 @@
 trash = "4.1.0"
 async_zip = { version = "0.0.17", features = ["deflate", "tokio"] }
 async-stream = "0.3.5"
-<<<<<<< HEAD
+tauri-plugin-single-instance = { git = "https://github.com/tauri-apps/plugins-workspace", branch = "v1" }
 sys-locale = "0.3.1"
-=======
-tauri-plugin-single-instance = { git = "https://github.com/tauri-apps/plugins-workspace", branch = "v1" }
->>>>>>> 195eed06
 
 [features]
 # this feature is used for production builds or when `devPath` points to the filesystem and the built-in dev server is disabled.
