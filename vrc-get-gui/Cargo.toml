--- conflicted
+++ resolved
@@ -17,11 +17,7 @@
 [dependencies]
 serde_json = "1.0"
 serde = { version = "1.0", features = ["derive"] }
-<<<<<<< HEAD
-tauri = { version = "1.6.8", features = [ "updater", "config-toml", "dialog" ] }
-=======
-tauri = { version = "1.6.8", features = [ "updater", "shell-open", "config-toml", "dialog", "linux-protocol-headers" ] }
->>>>>>> 668cf54b
+tauri = { version = "1.6.8", features = [ "updater", "config-toml", "dialog", "linux-protocol-headers" ] }
 vrc-get-vpm = { path = "../vrc-get-vpm", features = ["experimental-project-management", "experimental-unity-management", "tokio"] }
 reqwest = "0.12.5"
 specta = { version = "1.0.5", features = [ "chrono", "url" ] }
